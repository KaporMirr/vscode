--- conflicted
+++ resolved
@@ -23,11 +23,7 @@
 (function (factory) {
 
 	// Node.js
-<<<<<<< HEAD
-	if (typeof module.exports === 'object') {
-=======
 	if (typeof module === 'object' && typeof module.exports === 'object') {
->>>>>>> 16654e61
 		module.exports = factory();
 	}
 
