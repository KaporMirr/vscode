--- conflicted
+++ resolved
@@ -999,11 +999,7 @@
 	constructor() {
 		super({
 			id: NOTEBOOK_SELECT_ALL_FIND_MATCHES_ID,
-<<<<<<< HEAD
 			title: localize('selectAllFindMatches', "Select All Find Matches"),
-=======
-			title: localize('selectAllFindMatches', "Select All Occurrences of Find Match"),
->>>>>>> ca9fc31c
 			precondition: ContextKeyExpr.and(
 				ContextKeyExpr.equals('config.notebook.multiCursor.enabled', true),
 			),
