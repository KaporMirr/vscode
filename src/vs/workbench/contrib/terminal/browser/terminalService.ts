/*---------------------------------------------------------------------------------------------
 *  Copyright (c) Microsoft Corporation. All rights reserved.
 *  Licensed under the MIT License. See License.txt in the project root for license information.
 *--------------------------------------------------------------------------------------------*/

import { timeout } from 'vs/base/common/async';
import { debounce } from 'vs/base/common/decorators';
import { Emitter, Event } from 'vs/base/common/event';
import { IDisposable } from 'vs/base/common/lifecycle';
import { basename } from 'vs/base/common/path';
import { isMacintosh, isWeb, isWindows, OperatingSystem } from 'vs/base/common/platform';
<<<<<<< HEAD
import { URI } from 'vs/base/common/uri';
import { DataTransfers } from 'vs/base/browser/dnd';
=======
>>>>>>> 5d80c30e
import { FindReplaceState } from 'vs/editor/contrib/find/findState';
import * as nls from 'vs/nls';
import { ConfigurationTarget, IConfigurationService } from 'vs/platform/configuration/common/configuration';
import { IContextKey, IContextKeyService } from 'vs/platform/contextkey/common/contextkey';
import { IDialogService } from 'vs/platform/dialogs/common/dialogs';
import { IInstantiationService, optional } from 'vs/platform/instantiation/common/instantiation';
import { IPickOptions, IQuickInputService, IQuickPickItem } from 'vs/platform/quickinput/common/quickInput';
import { ITelemetryService } from 'vs/platform/telemetry/common/telemetry';
import { ILocalTerminalService, IShellLaunchConfig, ITerminalLaunchError, ITerminalsLayoutInfo, ITerminalsLayoutInfoById, TerminalShellType, WindowsShellType } from 'vs/platform/terminal/common/terminal';
import { IViewDescriptorService, IViewsService, ViewContainerLocation } from 'vs/workbench/common/views';
import { IRemoteTerminalService, ITerminalExternalLinkProvider, ITerminalInstance, ITerminalService, ITerminalTab, TerminalConnectionState } from 'vs/workbench/contrib/terminal/browser/terminal';
import { TerminalConfigHelper } from 'vs/workbench/contrib/terminal/browser/terminalConfigHelper';
import { TerminalInstance } from 'vs/workbench/contrib/terminal/browser/terminalInstance';
import { TerminalTab } from 'vs/workbench/contrib/terminal/browser/terminalTab';
import { TerminalViewPane } from 'vs/workbench/contrib/terminal/browser/terminalView';
import { IAvailableShellsRequest, IRemoteTerminalAttachTarget, IShellDefinition, IStartExtensionTerminalRequest, ITerminalConfigHelper, ITerminalNativeWindowsDelegate, ITerminalProcessExtHostProxy, KEYBINDING_CONTEXT_TERMINAL_ALT_BUFFER_ACTIVE, KEYBINDING_CONTEXT_TERMINAL_FIND_VISIBLE, KEYBINDING_CONTEXT_TERMINAL_FOCUS, KEYBINDING_CONTEXT_TERMINAL_IS_OPEN, KEYBINDING_CONTEXT_TERMINAL_PROCESS_SUPPORTED, KEYBINDING_CONTEXT_TERMINAL_SHELL_TYPE, LinuxDistro, TERMINAL_VIEW_ID } from 'vs/workbench/contrib/terminal/common/terminal';
import { escapeNonWindowsPath } from 'vs/workbench/contrib/terminal/common/terminalEnvironment';
import { IWorkbenchEnvironmentService } from 'vs/workbench/services/environment/common/environmentService';
import { IWorkbenchLayoutService } from 'vs/workbench/services/layout/browser/layoutService';
import { ILifecycleService, ShutdownReason, WillShutdownEvent } from 'vs/workbench/services/lifecycle/common/lifecycle';
import { IRemoteAgentService } from 'vs/workbench/services/remote/common/remoteAgentService';

interface IExtHostReadyEntry {
	promise: Promise<void>;
	resolve: () => void;
}

export class TerminalService implements ITerminalService {
	public _serviceBrand: undefined;

	private _isShuttingDown: boolean;
	private _terminalFocusContextKey: IContextKey<boolean>;
	private _terminalShellTypeContextKey: IContextKey<string>;
	private _terminalAltBufferActiveContextKey: IContextKey<boolean>;
	private _findWidgetVisible: IContextKey<boolean>;
	private _terminalTabs: ITerminalTab[] = [];
	private _backgroundedTerminalInstances: ITerminalInstance[] = [];
	private get _terminalInstances(): ITerminalInstance[] {
		return this._terminalTabs.reduce((p, c) => p.concat(c.terminalInstances), <ITerminalInstance[]>[]);
	}
	private _findState: FindReplaceState;
	private _extHostsReady: { [authority: string]: IExtHostReadyEntry | undefined } = {};
	private _activeTabIndex: number;
	private _linkProviders: Set<ITerminalExternalLinkProvider> = new Set();
	private _linkProviderDisposables: Map<ITerminalExternalLinkProvider, IDisposable[]> = new Map();
	private _processSupportContextKey: IContextKey<boolean>;

	public get activeTabIndex(): number { return this._activeTabIndex; }
	public get terminalInstances(): ITerminalInstance[] { return this._terminalInstances; }
	public get terminalTabs(): ITerminalTab[] { return this._terminalTabs; }
	public get isProcessSupportRegistered(): boolean { return !!this._processSupportContextKey.get(); }

	private _configHelper: TerminalConfigHelper;
	private _terminalContainer: HTMLElement | undefined;
	private _nativeWindowsDelegate: ITerminalNativeWindowsDelegate | undefined;
	private _remoteTerminalsInitPromise: Promise<void> | undefined;
	private _localTerminalsInitPromise: Promise<void> | undefined;
	private _connectionState: TerminalConnectionState;

	public get configHelper(): ITerminalConfigHelper { return this._configHelper; }

	private readonly _onActiveTabChanged = new Emitter<void>();
	public get onActiveTabChanged(): Event<void> { return this._onActiveTabChanged.event; }
	private readonly _onInstanceCreated = new Emitter<ITerminalInstance>();
	public get onInstanceCreated(): Event<ITerminalInstance> { return this._onInstanceCreated.event; }
	private readonly _onInstanceDisposed = new Emitter<ITerminalInstance>();
	public get onInstanceDisposed(): Event<ITerminalInstance> { return this._onInstanceDisposed.event; }
	private readonly _onInstanceProcessIdReady = new Emitter<ITerminalInstance>();
	public get onInstanceProcessIdReady(): Event<ITerminalInstance> { return this._onInstanceProcessIdReady.event; }
	private readonly _onInstanceLinksReady = new Emitter<ITerminalInstance>();
	public get onInstanceLinksReady(): Event<ITerminalInstance> { return this._onInstanceLinksReady.event; }
	private readonly _onInstanceRequestStartExtensionTerminal = new Emitter<IStartExtensionTerminalRequest>();
	public get onInstanceRequestStartExtensionTerminal(): Event<IStartExtensionTerminalRequest> { return this._onInstanceRequestStartExtensionTerminal.event; }
	private readonly _onInstanceDimensionsChanged = new Emitter<ITerminalInstance>();
	public get onInstanceDimensionsChanged(): Event<ITerminalInstance> { return this._onInstanceDimensionsChanged.event; }
	private readonly _onInstanceMaximumDimensionsChanged = new Emitter<ITerminalInstance>();
	public get onInstanceMaximumDimensionsChanged(): Event<ITerminalInstance> { return this._onInstanceMaximumDimensionsChanged.event; }
	private readonly _onInstancesChanged = new Emitter<void>();
	public get onInstancesChanged(): Event<void> { return this._onInstancesChanged.event; }
	private readonly _onInstanceTitleChanged = new Emitter<ITerminalInstance | undefined>();
	public get onInstanceTitleChanged(): Event<ITerminalInstance | undefined> { return this._onInstanceTitleChanged.event; }
	private readonly _onActiveInstanceChanged = new Emitter<ITerminalInstance | undefined>();
	public get onActiveInstanceChanged(): Event<ITerminalInstance | undefined> { return this._onActiveInstanceChanged.event; }
	private readonly _onTabDisposed = new Emitter<ITerminalTab>();
	public get onTabDisposed(): Event<ITerminalTab> { return this._onTabDisposed.event; }
	private readonly _onRequestAvailableShells = new Emitter<IAvailableShellsRequest>();
	public get onRequestAvailableShells(): Event<IAvailableShellsRequest> { return this._onRequestAvailableShells.event; }
	private readonly _onDidRegisterProcessSupport = new Emitter<void>();
	public get onDidRegisterProcessSupport(): Event<void> { return this._onDidRegisterProcessSupport.event; }
	private readonly _onDidChangeConnectionState = new Emitter<void>();
	public get onDidChangeConnectionState(): Event<void> { return this._onDidChangeConnectionState.event; }
	public get connectionState(): TerminalConnectionState { return this._connectionState; }

	private readonly _localTerminalService?: ILocalTerminalService;

	constructor(
		@IContextKeyService private _contextKeyService: IContextKeyService,
		@IWorkbenchLayoutService private _layoutService: IWorkbenchLayoutService,
		@ILifecycleService lifecycleService: ILifecycleService,
		@IDialogService private _dialogService: IDialogService,
		@IInstantiationService private _instantiationService: IInstantiationService,
		@IRemoteAgentService private _remoteAgentService: IRemoteAgentService,
		@IQuickInputService private _quickInputService: IQuickInputService,
		@IConfigurationService private _configurationService: IConfigurationService,
		@IViewsService private _viewsService: IViewsService,
		@IViewDescriptorService private readonly _viewDescriptorService: IViewDescriptorService,
		@IWorkbenchEnvironmentService private readonly _environmentService: IWorkbenchEnvironmentService,
		@IRemoteTerminalService private readonly _remoteTerminalService: IRemoteTerminalService,
		@ITelemetryService private readonly _telemetryService: ITelemetryService,
		@optional(ILocalTerminalService) localTerminalService: ILocalTerminalService
	) {
		this._localTerminalService = localTerminalService;

		this._activeTabIndex = 0;
		this._isShuttingDown = false;
		this._findState = new FindReplaceState();
		lifecycleService.onBeforeShutdown(async e => e.veto(this._onBeforeShutdown(e.reason), 'veto.terminal'));
		lifecycleService.onWillShutdown(e => this._onWillShutdown(e));
		this._terminalFocusContextKey = KEYBINDING_CONTEXT_TERMINAL_FOCUS.bindTo(this._contextKeyService);
		this._terminalShellTypeContextKey = KEYBINDING_CONTEXT_TERMINAL_SHELL_TYPE.bindTo(this._contextKeyService);
		this._terminalAltBufferActiveContextKey = KEYBINDING_CONTEXT_TERMINAL_ALT_BUFFER_ACTIVE.bindTo(this._contextKeyService);
		this._findWidgetVisible = KEYBINDING_CONTEXT_TERMINAL_FIND_VISIBLE.bindTo(this._contextKeyService);
		this._configHelper = this._instantiationService.createInstance(TerminalConfigHelper);
		this.onTabDisposed(tab => this._removeTab(tab));
		this.onActiveTabChanged(() => {
			const instance = this.getActiveInstance();
			this._onActiveInstanceChanged.fire(instance ? instance : undefined);
		});
		this.onInstanceLinksReady(instance => this._setInstanceLinkProviders(instance));
		this._handleInstanceContextKeys();
		this._processSupportContextKey = KEYBINDING_CONTEXT_TERMINAL_PROCESS_SUPPORTED.bindTo(this._contextKeyService);
		this._processSupportContextKey.set(!isWeb || this._remoteAgentService.getConnection() !== null);

		const enableTerminalReconnection = this.configHelper.config.enablePersistentSessions;

		if (!!this._environmentService.remoteAuthority && enableTerminalReconnection) {
			this._remoteTerminalsInitPromise = this._reconnectToRemoteTerminals();
			this._connectionState = TerminalConnectionState.Connecting;
		} else if (enableTerminalReconnection) {
			this._localTerminalsInitPromise = this._reconnectToLocalTerminals();
			this._connectionState = TerminalConnectionState.Connecting;
		} else {
			this._connectionState = TerminalConnectionState.Connected;
		}
	}

	private async _reconnectToRemoteTerminals(): Promise<void> {
		// Reattach to all remote terminals
		const layoutInfo = await this._remoteTerminalService.getTerminalLayoutInfo();
		const reconnectCounter = this._recreateTerminalTabs(layoutInfo);
		/* __GDPR__
			"terminalReconnection" : {
				"count" : { "classification": "SystemMetaData", "purpose": "FeatureInsight", "isMeasurement": true }
			}
		 */
		const data = {
			count: reconnectCounter
		};
		this._telemetryService.publicLog('terminalReconnection', data);
		this._connectionState = TerminalConnectionState.Connected;
		// now that terminals have been restored,
		// attach listeners to update remote when terminals are changed
		this.attachProcessLayoutListeners(true);
		this._onDidChangeConnectionState.fire();
	}

	private async _reconnectToLocalTerminals(): Promise<void> {
		if (!this._localTerminalService) {
			return;
		}
		// Reattach to all local terminals
		const layoutInfo = await this._localTerminalService.getTerminalLayoutInfo();
		if (layoutInfo && layoutInfo.tabs.length > 0) {
			this._recreateTerminalTabs(layoutInfo);
			// now that terminals have been restored,
			// attach listeners to update local state when terminals are changed
			this.attachProcessLayoutListeners(false);
		} else {
			this.createTerminal();
			this.attachProcessLayoutListeners(false);
		}
		this._connectionState = TerminalConnectionState.Connected;
		this._onDidChangeConnectionState.fire();
	}

	private _recreateTerminalTabs(layoutInfo?: ITerminalsLayoutInfo): number {
		let reconnectCounter = 0;
		let activeTab: ITerminalTab | undefined;
		if (layoutInfo) {
			layoutInfo.tabs.forEach(tabLayout => {
				const terminalLayouts = tabLayout.terminals.filter(t => t.terminal && t.terminal.isOrphan);
				if (terminalLayouts.length) {
					reconnectCounter += terminalLayouts.length;
					let terminalInstance: ITerminalInstance | undefined;
					let tab: ITerminalTab | undefined;
					terminalLayouts.forEach((terminalLayout) => {
						if (!terminalInstance) {
							// create tab and terminal
							terminalInstance = this.createTerminal({ attachPersistentProcess: terminalLayout.terminal! });
							tab = this._getTabForInstance(terminalInstance);
							if (tabLayout.isActive) {
								activeTab = tab;
							}
						} else {
							// add split terminals to this tab
							this.splitInstance(terminalInstance, { attachPersistentProcess: terminalLayout.terminal! });
						}
					});
					const activeInstance = this.terminalInstances.find(t => {
						return t.shellLaunchConfig.attachPersistentProcess?.id === tabLayout.activePersistentProcessId;
					});
					if (activeInstance) {
						this.setActiveInstance(activeInstance);
					}
					tab?.resizePanes(tabLayout.terminals.map(terminal => terminal.relativeSize));
				}
			});
			if (layoutInfo.tabs.length) {
				this.setActiveTabByIndex(activeTab ? this.terminalTabs.indexOf(activeTab) : 0);
			}
		}
		return reconnectCounter;
	}

	private attachProcessLayoutListeners(isRemote: boolean): void {
		this.onActiveTabChanged(() => isRemote ? this._updateRemoteState() : this._updateLocalState());
		this.onActiveInstanceChanged(() => isRemote ? this._updateRemoteState() : this._updateLocalState());
		this.onInstancesChanged(() => isRemote ? this._updateRemoteState() : this._updateLocalState());
		// The state must be updated when the terminal is relaunched, otherwise the persistent
		// terminal ID will be stale and the process will be leaked.
		this.onInstanceProcessIdReady(() => isRemote ? this._updateRemoteState() : this._updateLocalState());
	}

	public setNativeWindowsDelegate(delegate: ITerminalNativeWindowsDelegate): void {
		this._nativeWindowsDelegate = delegate;
	}

	public setLinuxDistro(linuxDistro: LinuxDistro): void {
		this._configHelper.setLinuxDistro(linuxDistro);
	}

	private _handleInstanceContextKeys(): void {
		const terminalIsOpenContext = KEYBINDING_CONTEXT_TERMINAL_IS_OPEN.bindTo(this._contextKeyService);
		const updateTerminalContextKeys = () => {
			terminalIsOpenContext.set(this.terminalInstances.length > 0);
		};
		this.onInstancesChanged(() => updateTerminalContextKeys());
	}

	public getActiveOrCreateInstance(): ITerminalInstance {
		const activeInstance = this.getActiveInstance();
		return activeInstance ? activeInstance : this.createTerminal(undefined);
	}

	public requestStartExtensionTerminal(proxy: ITerminalProcessExtHostProxy, cols: number, rows: number): Promise<ITerminalLaunchError | undefined> {
		// The initial request came from the extension host, no need to wait for it
		return new Promise<ITerminalLaunchError | undefined>(callback => {
			this._onInstanceRequestStartExtensionTerminal.fire({ proxy, cols, rows, callback });
		});
	}

	public async extHostReady(remoteAuthority: string): Promise<void> {
		this._createExtHostReadyEntry(remoteAuthority);
		this._extHostsReady[remoteAuthority]!.resolve();
	}

	private _createExtHostReadyEntry(remoteAuthority: string): void {
		if (this._extHostsReady[remoteAuthority]) {
			return;
		}

		let resolve!: () => void;
		const promise = new Promise<void>(r => resolve = r);
		this._extHostsReady[remoteAuthority] = { promise, resolve };
	}

	private _onBeforeShutdown(reason: ShutdownReason): boolean | Promise<boolean> {
		if (this.terminalInstances.length === 0) {
			// No terminal instances, don't veto
			return false;
		}

		const shouldPersistTerminals = this._configHelper.config.enablePersistentSessions && reason === ShutdownReason.RELOAD;
		if (this.configHelper.config.confirmOnExit && !shouldPersistTerminals) {
			return this._onBeforeShutdownAsync();
		}

		this._isShuttingDown = true;

		return false;
	}

	private async _onBeforeShutdownAsync(): Promise<boolean> {
		// veto if configured to show confirmation and the user chose not to exit
		const veto = await this._showTerminalCloseConfirmation();
		if (!veto) {
			this._isShuttingDown = true;
		}
		return veto;
	}

	private _onWillShutdown(e: WillShutdownEvent): void {
		// Don't touch processes if the shutdown was a result of reload as they will be reattached
		const shouldPersistTerminals = this._configHelper.config.enablePersistentSessions && e.reason === ShutdownReason.RELOAD;
		if (shouldPersistTerminals) {
			this.terminalInstances.forEach(instance => instance.detachFromProcess());
			return;
		}

		// Force dispose of all terminal instances, don't force immediate disposal of the terminal
		// processes on Windows as an additional mitigation for https://github.com/microsoft/vscode/issues/71966
		// which causes the pty host to become unresponsive, disconnecting all terminals across all
		// windows
		this.terminalInstances.forEach(instance => instance.dispose(!isWindows));

		this._localTerminalService!.setTerminalLayoutInfo(undefined);
	}

	public getTabLabels(): string[] {
		return this._terminalTabs.filter(tab => tab.terminalInstances.length > 0).map((tab, index) => {
			return `${index + 1}: ${tab.title ? tab.title : ''}`;
		});
	}

	public getFindState(): FindReplaceState {
		return this._findState;
	}

	@debounce(500)
	private _updateRemoteState(): void {
		if (!!this._environmentService.remoteAuthority) {
			const state: ITerminalsLayoutInfoById = {
				tabs: this.terminalTabs.map(t => t.getLayoutInfo(t === this.getActiveTab()))
			};
			this._remoteTerminalService.setTerminalLayoutInfo(state);
		}
	}

	@debounce(500)
	private _updateLocalState(): void {
		const state: ITerminalsLayoutInfoById = {
			tabs: this.terminalTabs.map(t => t.getLayoutInfo(t === this.getActiveTab()))
		};
		this._localTerminalService!.setTerminalLayoutInfo(state);
	}

	private _removeTab(tab: ITerminalTab): void {
		// Get the index of the tab and remove it from the list
		const index = this._terminalTabs.indexOf(tab);
		const activeTab = this.getActiveTab();
		const activeTabIndex = activeTab ? this._terminalTabs.indexOf(activeTab) : -1;
		const wasActiveTab = tab === activeTab;
		if (index !== -1) {
			this._terminalTabs.splice(index, 1);
		}

		// Adjust focus if the tab was active
		if (wasActiveTab && this._terminalTabs.length > 0) {
			// TODO: Only focus the new tab if the removed tab had focus?
			// const hasFocusOnExit = tab.activeInstance.hadFocusOnExit;
			const newIndex = index < this._terminalTabs.length ? index : this._terminalTabs.length - 1;
			this.setActiveTabByIndex(newIndex);
			const activeInstance = this.getActiveInstance();
			if (activeInstance) {
				activeInstance.focus(true);
			}
		} else if (activeTabIndex >= this._terminalTabs.length) {
			const newIndex = this._terminalTabs.length - 1;
			this.setActiveTabByIndex(newIndex);
		}

		// Hide the panel if there are no more instances, provided that VS Code is not shutting
		// down. When shutting down the panel is locked in place so that it is restored upon next
		// launch.
		if (this._terminalTabs.length === 0 && !this._isShuttingDown) {
			this.hidePanel();
			this._onActiveInstanceChanged.fire(undefined);
		}

		// Fire events
		this._onInstancesChanged.fire();
		if (wasActiveTab) {
			this._onActiveTabChanged.fire();
		}
	}

	public refreshActiveTab(): void {
		// Fire active instances changed
		this._onActiveTabChanged.fire();
	}

	public getActiveTab(): ITerminalTab | null {
		if (this._activeTabIndex < 0 || this._activeTabIndex >= this._terminalTabs.length) {
			return null;
		}
		return this._terminalTabs[this._activeTabIndex];
	}

	public getActiveInstance(): ITerminalInstance | null {
		const tab = this.getActiveTab();
		if (!tab) {
			return null;
		}
		return tab.activeInstance;
	}

	public doWithActiveInstance<T>(callback: (terminal: ITerminalInstance) => T): T | void {
		const instance = this.getActiveInstance();
		if (instance) {
			return callback(instance);
		}
	}

	public getInstanceFromId(terminalId: number): ITerminalInstance | undefined {
		let bgIndex = -1;
		this._backgroundedTerminalInstances.forEach((terminalInstance, i) => {
			if (terminalInstance.instanceId === terminalId) {
				bgIndex = i;
			}
		});
		if (bgIndex !== -1) {
			return this._backgroundedTerminalInstances[bgIndex];
		}
		try {
			return this.terminalInstances[this._getIndexFromId(terminalId)];
		} catch {
			return undefined;
		}
	}

	public getInstanceFromIndex(terminalIndex: number): ITerminalInstance {
		return this.terminalInstances[terminalIndex];
	}

	public setActiveInstance(terminalInstance: ITerminalInstance): void {
		// If this was a hideFromUser terminal created by the API this was triggered by show,
		// in which case we need to create the terminal tab
		if (terminalInstance.shellLaunchConfig.hideFromUser) {
			this._showBackgroundTerminal(terminalInstance);
		}
		this.setActiveInstanceByIndex(this._getIndexFromId(terminalInstance.instanceId));
	}

	public setActiveTabByIndex(tabIndex: number): void {
		if (tabIndex >= this._terminalTabs.length) {
			return;
		}

		const didTabChange = this._activeTabIndex !== tabIndex;
		this._activeTabIndex = tabIndex;

		this._terminalTabs.forEach((t, i) => t.setVisible(i === this._activeTabIndex));
		if (didTabChange) {
			this._onActiveTabChanged.fire();
		}
	}

	public isAttachedToTerminal(remoteTerm: IRemoteTerminalAttachTarget): boolean {
		return this.terminalInstances.some(term => term.processId === remoteTerm.pid);
	}

	public async initializeTerminals(): Promise<void> {
		if (this._remoteTerminalsInitPromise) {
			await this._remoteTerminalsInitPromise;

			if (!this.terminalTabs.length) {
				this.createTerminal();
			}
		} else if (this._localTerminalsInitPromise) {
			await this._localTerminalsInitPromise;
			if (!this.terminalTabs.length) {
				this.createTerminal();
			}
		} else if (!this.terminalTabs.length) {
			this.createTerminal();
		}
	}

	private _getInstanceFromGlobalInstanceIndex(index: number): { tab: ITerminalTab, tabIndex: number, instance: ITerminalInstance, localInstanceIndex: number } | null {
		let currentTabIndex = 0;
		while (index >= 0 && currentTabIndex < this._terminalTabs.length) {
			const tab = this._terminalTabs[currentTabIndex];
			const count = tab.terminalInstances.length;
			if (index < count) {
				return {
					tab,
					tabIndex: currentTabIndex,
					instance: tab.terminalInstances[index],
					localInstanceIndex: index
				};
			}
			index -= count;
			currentTabIndex++;
		}
		return null;
	}

	public setActiveInstanceByIndex(terminalIndex: number): void {
		const query = this._getInstanceFromGlobalInstanceIndex(terminalIndex);
		if (!query) {
			return;
		}

		query.tab.setActiveInstanceByIndex(query.localInstanceIndex);
		const didTabChange = this._activeTabIndex !== query.tabIndex;
		this._activeTabIndex = query.tabIndex;
		this._terminalTabs.forEach((t, i) => t.setVisible(i === query.tabIndex));

		// Only fire the event if there was a change
		if (didTabChange) {
			this._onActiveTabChanged.fire();
		}
	}

	public setActiveTabToNext(): void {
		if (this._terminalTabs.length <= 1) {
			return;
		}
		let newIndex = this._activeTabIndex + 1;
		if (newIndex >= this._terminalTabs.length) {
			newIndex = 0;
		}
		this.setActiveTabByIndex(newIndex);
	}

	public setActiveTabToPrevious(): void {
		if (this._terminalTabs.length <= 1) {
			return;
		}
		let newIndex = this._activeTabIndex - 1;
		if (newIndex < 0) {
			newIndex = this._terminalTabs.length - 1;
		}
		this.setActiveTabByIndex(newIndex);
	}

	public splitInstance(instanceToSplit: ITerminalInstance, shellLaunchConfig: IShellLaunchConfig = {}): ITerminalInstance | null {
		const tab = this._getTabForInstance(instanceToSplit);
		if (!tab) {
			return null;
		}

		const instance = tab.split(shellLaunchConfig);

		this._initInstanceListeners(instance);
		this._onInstancesChanged.fire();

		this._terminalTabs.forEach((t, i) => t.setVisible(i === this._activeTabIndex));
		return instance;
	}

	protected _initInstanceListeners(instance: ITerminalInstance): void {
		instance.addDisposable(instance.onDisposed(this._onInstanceDisposed.fire, this._onInstanceDisposed));
		instance.addDisposable(instance.onTitleChanged(this._onInstanceTitleChanged.fire, this._onInstanceTitleChanged));
		instance.addDisposable(instance.onProcessIdReady(this._onInstanceProcessIdReady.fire, this._onInstanceProcessIdReady));
		instance.addDisposable(instance.onLinksReady(this._onInstanceLinksReady.fire, this._onInstanceLinksReady));
		instance.addDisposable(instance.onDimensionsChanged(() => {
			this._onInstanceDimensionsChanged.fire(instance);
			if (this.configHelper.config.enablePersistentSessions) {
				!!this._environmentService.remoteAuthority ? this._updateRemoteState() : this._updateLocalState();
			}
		}));
		instance.addDisposable(instance.onMaximumDimensionsChanged(() => this._onInstanceMaximumDimensionsChanged.fire(instance)));
		instance.addDisposable(instance.onFocus(this._onActiveInstanceChanged.fire, this._onActiveInstanceChanged));
		instance.addDisposable(instance.onDropped(async (e) => {
			const dragEvent = e.dragEvent;
			if (!dragEvent.dataTransfer) {
				return;
			}

			// Check if files were dragged from the tree explorer
			let path: string | undefined;
			const resources = dragEvent.dataTransfer.getData(DataTransfers.RESOURCES);
			if (resources) {
				path = URI.parse(JSON.parse(resources)[0]).fsPath;
			} else if (dragEvent.dataTransfer.files.length > 0 && dragEvent.dataTransfer.files[0].path /* Electron only */) {
				// Check if the file was dragged from the filesystem
				path = URI.file(dragEvent.dataTransfer.files[0].path).fsPath;
			}

			if (!path) {
				return;
			}

			const instance = e.instance;
			if (!instance.shellLaunchConfig.executable) {
				return;
			}
			const preparedPath = await this.preparePathForTerminalAsync(path, instance.shellLaunchConfig.executable, instance.title, instance.shellType);

			instance.sendText(preparedPath, false);
			instance.focus();
		}));
	}

	public registerProcessSupport(isSupported: boolean): void {
		if (!isSupported) {
			return;
		}
		this._processSupportContextKey.set(isSupported);
		this._onDidRegisterProcessSupport.fire();
	}

	public registerLinkProvider(linkProvider: ITerminalExternalLinkProvider): IDisposable {
		const disposables: IDisposable[] = [];
		this._linkProviders.add(linkProvider);
		for (const instance of this.terminalInstances) {
			if (instance.areLinksReady) {
				disposables.push(instance.registerLinkProvider(linkProvider));
			}
		}
		this._linkProviderDisposables.set(linkProvider, disposables);
		return {
			dispose: () => {
				const disposables = this._linkProviderDisposables.get(linkProvider) || [];
				for (const disposable of disposables) {
					disposable.dispose();
				}
				this._linkProviders.delete(linkProvider);
			}
		};
	}

	private _setInstanceLinkProviders(instance: ITerminalInstance): void {
		for (const linkProvider of this._linkProviders) {
			const disposables = this._linkProviderDisposables.get(linkProvider);
			const provider = instance.registerLinkProvider(linkProvider);
			disposables?.push(provider);
		}
	}

	private _getTabForInstance(instance: ITerminalInstance): ITerminalTab | undefined {
		return this._terminalTabs.find(tab => tab.terminalInstances.indexOf(instance) !== -1);
	}

	public async showPanel(focus?: boolean): Promise<void> {
		const pane = this._viewsService.getActiveViewWithId(TERMINAL_VIEW_ID) as TerminalViewPane;
		if (!pane) {
			await this._viewsService.openView(TERMINAL_VIEW_ID, focus);
		}
		if (focus) {
			// Do the focus call asynchronously as going through the
			// command palette will force editor focus
			await timeout(0);
			const instance = this.getActiveInstance();
			if (instance) {
				await instance.focusWhenReady(true);
			}
		}
	}

	private _getIndexFromId(terminalId: number): number {
		let terminalIndex = -1;
		this.terminalInstances.forEach((terminalInstance, i) => {
			if (terminalInstance.instanceId === terminalId) {
				terminalIndex = i;
			}
		});
		if (terminalIndex === -1) {
			throw new Error(`Terminal with ID ${terminalId} does not exist (has it already been disposed?)`);
		}
		return terminalIndex;
	}

	public async manageWorkspaceShellPermissions(): Promise<void> {
		const allowItem: IQuickPickItem = { label: nls.localize('workbench.action.terminal.allowWorkspaceShell', "Allow Workspace Shell Configuration") };
		const disallowItem: IQuickPickItem = { label: nls.localize('workbench.action.terminal.disallowWorkspaceShell', "Disallow Workspace Shell Configuration") };
		const value = await this._quickInputService.pick([allowItem, disallowItem], { canPickMany: false });
		if (!value) {
			return;
		}
		this.configHelper.setWorkspaceShellAllowed(value === allowItem);
	}

	protected async _showTerminalCloseConfirmation(): Promise<boolean> {
		let message: string;
		if (this.terminalInstances.length === 1) {
			message = nls.localize('terminalService.terminalCloseConfirmationSingular', "There is an active terminal session, do you want to kill it?");
		} else {
			message = nls.localize('terminalService.terminalCloseConfirmationPlural', "There are {0} active terminal sessions, do you want to kill them?", this.terminalInstances.length);
		}
		const res = await this._dialogService.confirm({
			message,
			type: 'warning',
		});
		return !res.confirmed;
	}

	public preparePathForTerminalAsync(originalPath: string, executable: string, title: string, shellType: TerminalShellType): Promise<string> {
		return new Promise<string>(c => {
			if (!executable) {
				c(originalPath);
				return;
			}

			const hasSpace = originalPath.indexOf(' ') !== -1;
			const hasParens = originalPath.indexOf('(') !== -1 || originalPath.indexOf(')') !== -1;

			const pathBasename = basename(executable, '.exe');
			const isPowerShell = pathBasename === 'pwsh' ||
				title === 'pwsh' ||
				pathBasename === 'powershell' ||
				title === 'powershell';

			if (isPowerShell && (hasSpace || originalPath.indexOf('\'') !== -1)) {
				c(`& '${originalPath.replace(/'/g, '\'\'')}'`);
				return;
			}

			if (hasParens && isPowerShell) {
				c(`& '${originalPath}'`);
				return;
			}

			if (isWindows) {
				// 17063 is the build number where wsl path was introduced.
				// Update Windows uriPath to be executed in WSL.
				if (shellType !== undefined) {
					if (shellType === WindowsShellType.GitBash) {
						c(originalPath.replace(/\\/g, '/'));
						return;
					}
					else if (shellType === WindowsShellType.Wsl) {
						if (this._nativeWindowsDelegate && this._nativeWindowsDelegate.getWindowsBuildNumber() >= 17063) {
							c(this._nativeWindowsDelegate.getWslPath(originalPath));
						} else {
							c(originalPath.replace(/\\/g, '/'));
						}
						return;
					}

					if (hasSpace) {
						c('"' + originalPath + '"');
					} else {
						c(originalPath);
					}
				} else {
					const lowerExecutable = executable.toLowerCase();
					if (this._nativeWindowsDelegate && this._nativeWindowsDelegate.getWindowsBuildNumber() >= 17063 &&
						(lowerExecutable.indexOf('wsl') !== -1 || (lowerExecutable.indexOf('bash.exe') !== -1 && lowerExecutable.toLowerCase().indexOf('git') === -1))) {
						c(this._nativeWindowsDelegate.getWslPath(originalPath));
						return;
					} else if (hasSpace) {
						c('"' + originalPath + '"');
					} else {
						c(originalPath);
					}
				}

				return;
			}

			c(escapeNonWindowsPath(originalPath));
		});
	}

	public async selectDefaultShell(): Promise<void> {
		const shells = await this._detectShells();
		const options: IPickOptions<IQuickPickItem> = {
			placeHolder: nls.localize('terminal.integrated.chooseWindowsShell', "Select your preferred terminal shell, you can change this later in your settings")
		};
		const quickPickItems = shells.map((s): IQuickPickItem => {
			return { label: s.label, description: s.path };
		});
		const value = await this._quickInputService.pick(quickPickItems, options);
		if (!value) {
			return undefined;
		}
		const shell = value.description;
		const env = await this._remoteAgentService.getEnvironment();
		let platformKey: string;
		if (env) {
			platformKey = env.os === OperatingSystem.Windows ? 'windows' : (env.os === OperatingSystem.Macintosh ? 'osx' : 'linux');
		} else {
			platformKey = isWindows ? 'windows' : (isMacintosh ? 'osx' : 'linux');
		}
		await this._configurationService.updateValue(`terminal.integrated.shell.${platformKey}`, shell, ConfigurationTarget.USER);
	}

	private _detectShells(): Promise<IShellDefinition[]> {
		return new Promise(r => this._onRequestAvailableShells.fire({ callback: r }));
	}

	public createInstance(container: HTMLElement | undefined, shellLaunchConfig: IShellLaunchConfig): ITerminalInstance {
		const instance = this._instantiationService.createInstance(TerminalInstance,
			this._terminalFocusContextKey,
			this._terminalShellTypeContextKey,
			this._terminalAltBufferActiveContextKey,
			this._configHelper,
			container,
			shellLaunchConfig
		);
		this._onInstanceCreated.fire(instance);
		return instance;
	}

	public createTerminal(shell: IShellLaunchConfig = {}): ITerminalInstance {
		if (!this.isProcessSupportRegistered) {
			throw new Error('Could not create terminal when process support is not registered');
		}
		if (shell.hideFromUser) {
			const instance = this.createInstance(undefined, shell);
			this._backgroundedTerminalInstances.push(instance);
			this._initInstanceListeners(instance);
			return instance;
		}

		const terminalTab = this._instantiationService.createInstance(TerminalTab, this._terminalContainer, shell);
		this._terminalTabs.push(terminalTab);

		const instance = terminalTab.terminalInstances[0];

		terminalTab.addDisposable(terminalTab.onDisposed(this._onTabDisposed.fire, this._onTabDisposed));
		terminalTab.addDisposable(terminalTab.onInstancesChanged(this._onInstancesChanged.fire, this._onInstancesChanged));
		this._initInstanceListeners(instance);
		if (this.terminalInstances.length === 1) {
			// It's the first instance so it should be made active automatically
			this.setActiveInstanceByIndex(0);
		}
		this._onInstancesChanged.fire();
		return instance;
	}

	protected _showBackgroundTerminal(instance: ITerminalInstance): void {
		this._backgroundedTerminalInstances.splice(this._backgroundedTerminalInstances.indexOf(instance), 1);
		instance.shellLaunchConfig.hideFromUser = false;
		const terminalTab = this._instantiationService.createInstance(TerminalTab, this._terminalContainer, instance);
		this._terminalTabs.push(terminalTab);
		terminalTab.addDisposable(terminalTab.onDisposed(this._onTabDisposed.fire, this._onTabDisposed));
		terminalTab.addDisposable(terminalTab.onInstancesChanged(this._onInstancesChanged.fire, this._onInstancesChanged));
		if (this.terminalInstances.length === 1) {
			// It's the first instance so it should be made active automatically
			this.setActiveInstanceByIndex(0);
		}
		this._onInstancesChanged.fire();
	}

	public async focusFindWidget(): Promise<void> {
		await this.showPanel(false);
		const pane = this._viewsService.getActiveViewWithId(TERMINAL_VIEW_ID) as TerminalViewPane;
		pane.focusFindWidget();
		this._findWidgetVisible.set(true);
	}

	public hideFindWidget(): void {
		const pane = this._viewsService.getActiveViewWithId(TERMINAL_VIEW_ID) as TerminalViewPane;
		if (pane) {
			pane.hideFindWidget();
			this._findWidgetVisible.reset();
			pane.focus();
		}
	}

	public findNext(): void {
		const pane = this._viewsService.getActiveViewWithId(TERMINAL_VIEW_ID) as TerminalViewPane;
		if (pane) {
			pane.showFindWidget();
			pane.getFindWidget().find(false);
		}
	}

	public findPrevious(): void {
		const pane = this._viewsService.getActiveViewWithId(TERMINAL_VIEW_ID) as TerminalViewPane;
		if (pane) {
			pane.showFindWidget();
			pane.getFindWidget().find(true);
		}
	}

	public async setContainers(panelContainer: HTMLElement, terminalContainer: HTMLElement): Promise<void> {
		this._configHelper.panelContainer = panelContainer;
		this._terminalContainer = terminalContainer;
		this._terminalTabs.forEach(tab => tab.attachToElement(terminalContainer));
	}

	public hidePanel(): void {
		// Hide the panel if the terminal is in the panel and it has no sibling views
		const location = this._viewDescriptorService.getViewLocationById(TERMINAL_VIEW_ID);
		if (location === ViewContainerLocation.Panel) {
			const panel = this._viewDescriptorService.getViewContainerByViewId(TERMINAL_VIEW_ID);
			if (panel && this._viewDescriptorService.getViewContainerModel(panel).activeViewDescriptors.length === 1) {
				this._layoutService.setPanelHidden(true);
			}
		}
	}
}<|MERGE_RESOLUTION|>--- conflicted
+++ resolved
@@ -9,11 +9,8 @@
 import { IDisposable } from 'vs/base/common/lifecycle';
 import { basename } from 'vs/base/common/path';
 import { isMacintosh, isWeb, isWindows, OperatingSystem } from 'vs/base/common/platform';
-<<<<<<< HEAD
 import { URI } from 'vs/base/common/uri';
 import { DataTransfers } from 'vs/base/browser/dnd';
-=======
->>>>>>> 5d80c30e
 import { FindReplaceState } from 'vs/editor/contrib/find/findState';
 import * as nls from 'vs/nls';
 import { ConfigurationTarget, IConfigurationService } from 'vs/platform/configuration/common/configuration';
