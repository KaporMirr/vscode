/*---------------------------------------------------------------------------------------------
 *  Copyright (c) Microsoft Corporation. All rights reserved.
 *  Licensed under the MIT License. See License.txt in the project root for license information.
 *--------------------------------------------------------------------------------------------*/

import * as arrays from '../../../base/common/arrays.js';
import { IMarkdownString } from '../../../base/common/htmlContent.js';
import { IJSONSchema } from '../../../base/common/jsonSchema.js';
import * as objects from '../../../base/common/objects.js';
import * as platform from '../../../base/common/platform.js';
import { ScrollbarVisibility } from '../../../base/common/scrollable.js';
import { Constants } from '../../../base/common/uint.js';
import { FontInfo } from './fontInfo.js';
import { EDITOR_MODEL_DEFAULTS } from '../core/textModelDefaults.js';
import { USUAL_WORD_SEPARATORS } from '../core/wordHelper.js';
import * as nls from '../../../nls.js';
import { AccessibilitySupport } from '../../../platform/accessibility/common/accessibility.js';
import { IConfigurationPropertySchema } from '../../../platform/configuration/common/configurationRegistry.js';
import product from '../../../platform/product/common/product.js';

//#region typed options

/**
 * Configuration options for auto closing quotes and brackets
 */
export type EditorAutoClosingStrategy = 'always' | 'languageDefined' | 'beforeWhitespace' | 'never';

/**
 * Configuration options for auto wrapping quotes and brackets
 */
export type EditorAutoSurroundStrategy = 'languageDefined' | 'quotes' | 'brackets' | 'never';

/**
 * Configuration options for typing over closing quotes or brackets
 */
export type EditorAutoClosingEditStrategy = 'always' | 'auto' | 'never';

/**
 * Configuration options for auto indentation in the editor
 */
export const enum EditorAutoIndentStrategy {
	None = 0,
	Keep = 1,
	Brackets = 2,
	Advanced = 3,
	Full = 4
}

/**
 * Configuration options for the editor.
 */
export interface IEditorOptions {
	/**
	 * This editor is used inside a diff editor.
	 */
	inDiffEditor?: boolean;
	/**
	 * The aria label for the editor's textarea (when it is focused).
	 */
	ariaLabel?: string;

	/**
	 * Whether the aria-required attribute should be set on the editors textarea.
	 */
	ariaRequired?: boolean;
	/**
	 * Control whether a screen reader announces inline suggestion content immediately.
	 */
	screenReaderAnnounceInlineSuggestion?: boolean;
	/**
	 * The `tabindex` property of the editor's textarea
	 */
	tabIndex?: number;
	/**
	 * Render vertical lines at the specified columns.
	 * Defaults to empty array.
	 */
	rulers?: (number | IRulerOption)[];
	/**
	 * Locales used for segmenting lines into words when doing word related navigations or operations.
	 *
	 * Specify the BCP 47 language tag of the word you wish to recognize (e.g., ja, zh-CN, zh-Hant-TW, etc.).
	 * Defaults to empty array
	 */
	wordSegmenterLocales?: string | string[];
	/**
	 * A string containing the word separators used when doing word navigation.
	 * Defaults to `~!@#$%^&*()-=+[{]}\\|;:\'",.<>/?
	 */
	wordSeparators?: string;
	/**
	 * Enable Linux primary clipboard.
	 * Defaults to true.
	 */
	selectionClipboard?: boolean;
	/**
	 * Control the rendering of line numbers.
	 * If it is a function, it will be invoked when rendering a line number and the return value will be rendered.
	 * Otherwise, if it is a truthy, line numbers will be rendered normally (equivalent of using an identity function).
	 * Otherwise, line numbers will not be rendered.
	 * Defaults to `on`.
	 */
	lineNumbers?: LineNumbersType;
	/**
	 * Controls the minimal number of visible leading and trailing lines surrounding the cursor.
	 * Defaults to 0.
	*/
	cursorSurroundingLines?: number;
	/**
	 * Controls when `cursorSurroundingLines` should be enforced
	 * Defaults to `default`, `cursorSurroundingLines` is not enforced when cursor position is changed
	 * by mouse.
	*/
	cursorSurroundingLinesStyle?: 'default' | 'all';
	/**
	 * Render last line number when the file ends with a newline.
	 * Defaults to 'on' for Windows and macOS and 'dimmed' for Linux.
	*/
	renderFinalNewline?: 'on' | 'off' | 'dimmed';
	/**
	 * Remove unusual line terminators like LINE SEPARATOR (LS), PARAGRAPH SEPARATOR (PS).
	 * Defaults to 'prompt'.
	 */
	unusualLineTerminators?: 'auto' | 'off' | 'prompt';
	/**
	 * Should the corresponding line be selected when clicking on the line number?
	 * Defaults to true.
	 */
	selectOnLineNumbers?: boolean;
	/**
	 * Control the width of line numbers, by reserving horizontal space for rendering at least an amount of digits.
	 * Defaults to 5.
	 */
	lineNumbersMinChars?: number;
	/**
	 * Enable the rendering of the glyph margin.
	 * Defaults to true in vscode and to false in monaco-editor.
	 */
	glyphMargin?: boolean;
	/**
	 * The width reserved for line decorations (in px).
	 * Line decorations are placed between line numbers and the editor content.
	 * You can pass in a string in the format floating point followed by "ch". e.g. 1.3ch.
	 * Defaults to 10.
	 */
	lineDecorationsWidth?: number | string;
	/**
	 * When revealing the cursor, a virtual padding (px) is added to the cursor, turning it into a rectangle.
	 * This virtual padding ensures that the cursor gets revealed before hitting the edge of the viewport.
	 * Defaults to 30 (px).
	 */
	revealHorizontalRightPadding?: number;
	/**
	 * Render the editor selection with rounded borders.
	 * Defaults to true.
	 */
	roundedSelection?: boolean;
	/**
	 * Class name to be added to the editor.
	 */
	extraEditorClassName?: string;
	/**
	 * Should the editor be read only. See also `domReadOnly`.
	 * Defaults to false.
	 */
	readOnly?: boolean;
	/**
	 * The message to display when the editor is readonly.
	 */
	readOnlyMessage?: IMarkdownString;
	/**
	 * Should the textarea used for input use the DOM `readonly` attribute.
	 * Defaults to false.
	 */
	domReadOnly?: boolean;
	/**
	 * Enable linked editing.
	 * Defaults to false.
	 */
	linkedEditing?: boolean;
	/**
	 * deprecated, use linkedEditing instead
	 */
	renameOnType?: boolean;
	/**
	 * Should the editor render validation decorations.
	 * Defaults to editable.
	 */
	renderValidationDecorations?: 'editable' | 'on' | 'off';
	/**
	 * Control the behavior and rendering of the scrollbars.
	 */
	scrollbar?: IEditorScrollbarOptions;
	/**
	 * Control the behavior of sticky scroll options
	 */
	stickyScroll?: IEditorStickyScrollOptions;
	/**
	 * Control the behavior and rendering of the minimap.
	 */
	minimap?: IEditorMinimapOptions;
	/**
	 * Control the behavior of the find widget.
	 */
	find?: IEditorFindOptions;
	/**
	 * Display overflow widgets as `fixed`.
	 * Defaults to `false`.
	 */
	fixedOverflowWidgets?: boolean;
	/**
	 * The number of vertical lanes the overview ruler should render.
	 * Defaults to 3.
	 */
	overviewRulerLanes?: number;
	/**
	 * Controls if a border should be drawn around the overview ruler.
	 * Defaults to `true`.
	 */
	overviewRulerBorder?: boolean;
	/**
	 * Control the cursor animation style, possible values are 'blink', 'smooth', 'phase', 'expand' and 'solid'.
	 * Defaults to 'blink'.
	 */
	cursorBlinking?: 'blink' | 'smooth' | 'phase' | 'expand' | 'solid';
	/**
	 * Zoom the font in the editor when using the mouse wheel in combination with holding Ctrl.
	 * Defaults to false.
	 */
	mouseWheelZoom?: boolean;
	/**
	 * Control the mouse pointer style, either 'text' or 'default' or 'copy'
	 * Defaults to 'text'
	 */
	mouseStyle?: 'text' | 'default' | 'copy';
	/**
	 * Enable smooth caret animation.
	 * Defaults to 'off'.
	 */
	cursorSmoothCaretAnimation?: 'off' | 'explicit' | 'on';
	/**
	 * Control the cursor style, either 'block' or 'line'.
	 * Defaults to 'line'.
	 */
	cursorStyle?: 'line' | 'block' | 'underline' | 'line-thin' | 'block-outline' | 'underline-thin';
	/**
	 * Control the width of the cursor when cursorStyle is set to 'line'
	 */
	cursorWidth?: number;
	/**
	 * Enable font ligatures.
	 * Defaults to false.
	 */
	fontLigatures?: boolean | string;
	/**
	 * Enable font variations.
	 * Defaults to false.
	 */
	fontVariations?: boolean | string;
	/**
	 * Controls whether to use default color decorations or not using the default document color provider
	 */
	defaultColorDecorators?: boolean;
	/**
	 * Disable the use of `transform: translate3d(0px, 0px, 0px)` for the editor margin and lines layers.
	 * The usage of `transform: translate3d(0px, 0px, 0px)` acts as a hint for browsers to create an extra layer.
	 * Defaults to false.
	 */
	disableLayerHinting?: boolean;
	/**
	 * Disable the optimizations for monospace fonts.
	 * Defaults to false.
	 */
	disableMonospaceOptimizations?: boolean;
	/**
	 * Should the cursor be hidden in the overview ruler.
	 * Defaults to false.
	 */
	hideCursorInOverviewRuler?: boolean;
	/**
	 * Enable that scrolling can go one screen size after the last line.
	 * Defaults to true.
	 */
	scrollBeyondLastLine?: boolean;
	/**
	 * Enable that scrolling can go beyond the last column by a number of columns.
	 * Defaults to 5.
	 */
	scrollBeyondLastColumn?: number;
	/**
	 * Enable that the editor animates scrolling to a position.
	 * Defaults to false.
	 */
	smoothScrolling?: boolean;
	/**
	 * Enable that the editor will install a ResizeObserver to check if its container dom node size has changed.
	 * Defaults to false.
	 */
	automaticLayout?: boolean;
	/**
	 * Control the wrapping of the editor.
	 * When `wordWrap` = "off", the lines will never wrap.
	 * When `wordWrap` = "on", the lines will wrap at the viewport width.
	 * When `wordWrap` = "wordWrapColumn", the lines will wrap at `wordWrapColumn`.
	 * When `wordWrap` = "bounded", the lines will wrap at min(viewport width, wordWrapColumn).
	 * Defaults to "off".
	 */
	wordWrap?: 'off' | 'on' | 'wordWrapColumn' | 'bounded';
	/**
	 * Override the `wordWrap` setting.
	 */
	wordWrapOverride1?: 'off' | 'on' | 'inherit';
	/**
	 * Override the `wordWrapOverride1` setting.
	 */
	wordWrapOverride2?: 'off' | 'on' | 'inherit';
	/**
	 * Control the wrapping of the editor.
	 * When `wordWrap` = "off", the lines will never wrap.
	 * When `wordWrap` = "on", the lines will wrap at the viewport width.
	 * When `wordWrap` = "wordWrapColumn", the lines will wrap at `wordWrapColumn`.
	 * When `wordWrap` = "bounded", the lines will wrap at min(viewport width, wordWrapColumn).
	 * Defaults to 80.
	 */
	wordWrapColumn?: number;
	/**
	 * Control indentation of wrapped lines. Can be: 'none', 'same', 'indent' or 'deepIndent'.
	 * Defaults to 'same' in vscode and to 'none' in monaco-editor.
	 */
	wrappingIndent?: 'none' | 'same' | 'indent' | 'deepIndent';
	/**
	 * Controls the wrapping strategy to use.
	 * Defaults to 'simple'.
	 */
	wrappingStrategy?: 'simple' | 'advanced';
	/**
	 * Configure word wrapping characters. A break will be introduced before these characters.
	 */
	wordWrapBreakBeforeCharacters?: string;
	/**
	 * Configure word wrapping characters. A break will be introduced after these characters.
	 */
	wordWrapBreakAfterCharacters?: string;
	/**
	 * Sets whether line breaks appear wherever the text would otherwise overflow its content box.
	 * When wordBreak = 'normal', Use the default line break rule.
	 * When wordBreak = 'keepAll', Word breaks should not be used for Chinese/Japanese/Korean (CJK) text. Non-CJK text behavior is the same as for normal.
	 */
	wordBreak?: 'normal' | 'keepAll';
	/**
	 * Performance guard: Stop rendering a line after x characters.
	 * Defaults to 10000.
	 * Use -1 to never stop rendering
	 */
	stopRenderingLineAfter?: number;
	/**
	 * Configure the editor's hover.
	 */
	hover?: IEditorHoverOptions;
	/**
	 * Enable detecting links and making them clickable.
	 * Defaults to true.
	 */
	links?: boolean;
	/**
	 * Enable inline color decorators and color picker rendering.
	 */
	colorDecorators?: boolean;
	/**
	 * Controls what is the condition to spawn a color picker from a color dectorator
	 */
	colorDecoratorsActivatedOn?: 'clickAndHover' | 'click' | 'hover';
	/**
	 * Controls the max number of color decorators that can be rendered in an editor at once.
	 */
	colorDecoratorsLimit?: number;
	/**
	 * Control the behaviour of comments in the editor.
	 */
	comments?: IEditorCommentsOptions;
	/**
	 * Enable custom contextmenu.
	 * Defaults to true.
	 */
	contextmenu?: boolean;
	/**
	 * A multiplier to be used on the `deltaX` and `deltaY` of mouse wheel scroll events.
	 * Defaults to 1.
	 */
	mouseWheelScrollSensitivity?: number;
	/**
	 * FastScrolling mulitplier speed when pressing `Alt`
	 * Defaults to 5.
	 */
	fastScrollSensitivity?: number;
	/**
	 * Enable that the editor scrolls only the predominant axis. Prevents horizontal drift when scrolling vertically on a trackpad.
	 * Defaults to true.
	 */
	scrollPredominantAxis?: boolean;
	/**
	 * Enable that the selection with the mouse and keys is doing column selection.
	 * Defaults to false.
	 */
	columnSelection?: boolean;
	/**
	 * The modifier to be used to add multiple cursors with the mouse.
	 * Defaults to 'alt'
	 */
	multiCursorModifier?: 'ctrlCmd' | 'alt';
	/**
	 * Merge overlapping selections.
	 * Defaults to true
	 */
	multiCursorMergeOverlapping?: boolean;
	/**
	 * Configure the behaviour when pasting a text with the line count equal to the cursor count.
	 * Defaults to 'spread'.
	 */
	multiCursorPaste?: 'spread' | 'full';
	/**
	 * Controls the max number of text cursors that can be in an active editor at once.
	 */
	multiCursorLimit?: number;
	/**
	 * Configure the editor's accessibility support.
	 * Defaults to 'auto'. It is best to leave this to 'auto'.
	 */
	accessibilitySupport?: 'auto' | 'off' | 'on';
	/**
	 * Controls the number of lines in the editor that can be read out by a screen reader
	 */
	accessibilityPageSize?: number;
	/**
	 * Suggest options.
	 */
	suggest?: ISuggestOptions;
	inlineSuggest?: IInlineSuggestOptions;
	/**
	 * Smart select options.
	 */
	smartSelect?: ISmartSelectOptions;
	/**
	 *
	 */
	gotoLocation?: IGotoLocationOptions;
	/**
	 * Enable quick suggestions (shadow suggestions)
	 * Defaults to true.
	 */
	quickSuggestions?: boolean | IQuickSuggestionsOptions;
	/**
	 * Quick suggestions show delay (in ms)
	 * Defaults to 10 (ms)
	 */
	quickSuggestionsDelay?: number;
	/**
	 * Controls the spacing around the editor.
	 */
	padding?: IEditorPaddingOptions;
	/**
	 * Parameter hint options.
	 */
	parameterHints?: IEditorParameterHintOptions;
	/**
	 * Options for auto closing brackets.
	 * Defaults to language defined behavior.
	 */
	autoClosingBrackets?: EditorAutoClosingStrategy;
	/**
	 * Options for auto closing comments.
	 * Defaults to language defined behavior.
	 */
	autoClosingComments?: EditorAutoClosingStrategy;
	/**
	 * Options for auto closing quotes.
	 * Defaults to language defined behavior.
	 */
	autoClosingQuotes?: EditorAutoClosingStrategy;
	/**
	 * Options for pressing backspace near quotes or bracket pairs.
	 */
	autoClosingDelete?: EditorAutoClosingEditStrategy;
	/**
	 * Options for typing over closing quotes or brackets.
	 */
	autoClosingOvertype?: EditorAutoClosingEditStrategy;
	/**
	 * Options for auto surrounding.
	 * Defaults to always allowing auto surrounding.
	 */
	autoSurround?: EditorAutoSurroundStrategy;
	/**
	 * Controls whether the editor should automatically adjust the indentation when users type, paste, move or indent lines.
	 * Defaults to advanced.
	 */
	autoIndent?: 'none' | 'keep' | 'brackets' | 'advanced' | 'full';
	/**
	 * Emulate selection behaviour of tab characters when using spaces for indentation.
	 * This means selection will stick to tab stops.
	 */
	stickyTabStops?: boolean;
	/**
	 * Enable format on type.
	 * Defaults to false.
	 */
	formatOnType?: boolean;
	/**
	 * Enable format on paste.
	 * Defaults to false.
	 */
	formatOnPaste?: boolean;
	/**
	 * Controls if the editor should allow to move selections via drag and drop.
	 * Defaults to false.
	 */
	dragAndDrop?: boolean;
	/**
	 * Enable the suggestion box to pop-up on trigger characters.
	 * Defaults to true.
	 */
	suggestOnTriggerCharacters?: boolean;
	/**
	 * Accept suggestions on ENTER.
	 * Defaults to 'on'.
	 */
	acceptSuggestionOnEnter?: 'on' | 'smart' | 'off';
	/**
	 * Accept suggestions on provider defined characters.
	 * Defaults to true.
	 */
	acceptSuggestionOnCommitCharacter?: boolean;
	/**
	 * Enable snippet suggestions. Default to 'true'.
	 */
	snippetSuggestions?: 'top' | 'bottom' | 'inline' | 'none';
	/**
	 * Copying without a selection copies the current line.
	 */
	emptySelectionClipboard?: boolean;
	/**
	 * Syntax highlighting is copied.
	 */
	copyWithSyntaxHighlighting?: boolean;
	/**
	 * The history mode for suggestions.
	 */
	suggestSelection?: 'first' | 'recentlyUsed' | 'recentlyUsedByPrefix';
	/**
	 * The font size for the suggest widget.
	 * Defaults to the editor font size.
	 */
	suggestFontSize?: number;
	/**
	 * The line height for the suggest widget.
	 * Defaults to the editor line height.
	 */
	suggestLineHeight?: number;
	/**
	 * Enable tab completion.
	 */
	tabCompletion?: 'on' | 'off' | 'onlySnippets';
	/**
	 * Enable selection highlight.
	 * Defaults to true.
	 */
	selectionHighlight?: boolean;
	/**
	 * Enable semantic occurrences highlight.
	 * Defaults to 'singleFile'.
	 * 'off' disables occurrence highlighting
	 * 'singleFile' triggers occurrence highlighting in the current document
	 * 'multiFile'  triggers occurrence highlighting across valid open documents
	 */
	occurrencesHighlight?: 'off' | 'singleFile' | 'multiFile';
	/**
	 * Controls delay for occurrences highlighting
	 * Defaults to 250.
	 * Minimum value is 0
	 * Maximum value is 2000
	 */
	occurrencesHighlightDelay?: number;
	/**
	 * Show code lens
	 * Defaults to true.
	 */
	codeLens?: boolean;
	/**
	 * Code lens font family. Defaults to editor font family.
	 */
	codeLensFontFamily?: string;
	/**
	 * Code lens font size. Default to 90% of the editor font size
	 */
	codeLensFontSize?: number;
	/**
	 * Control the behavior and rendering of the code action lightbulb.
	 */
	lightbulb?: IEditorLightbulbOptions;
	/**
	 * Timeout for running code actions on save.
	 */
	codeActionsOnSaveTimeout?: number;
	/**
	 * Enable code folding.
	 * Defaults to true.
	 */
	folding?: boolean;
	/**
	 * Selects the folding strategy. 'auto' uses the strategies contributed for the current document, 'indentation' uses the indentation based folding strategy.
	 * Defaults to 'auto'.
	 */
	foldingStrategy?: 'auto' | 'indentation';
	/**
	 * Enable highlight for folded regions.
	 * Defaults to true.
	 */
	foldingHighlight?: boolean;
	/**
	 * Auto fold imports folding regions.
	 * Defaults to true.
	 */
	foldingImportsByDefault?: boolean;
	/**
	 * Maximum number of foldable regions.
	 * Defaults to 5000.
	 */
	foldingMaximumRegions?: number;
	/**
	 * Controls whether the fold actions in the gutter stay always visible or hide unless the mouse is over the gutter.
	 * Defaults to 'mouseover'.
	 */
	showFoldingControls?: 'always' | 'never' | 'mouseover';
	/**
	 * Controls whether clicking on the empty content after a folded line will unfold the line.
	 * Defaults to false.
	 */
	unfoldOnClickAfterEndOfLine?: boolean;
	/**
	 * Enable highlighting of matching brackets.
	 * Defaults to 'always'.
	 */
	matchBrackets?: 'never' | 'near' | 'always';
	/**
	 * Enable experimental rendering using WebGPU.
	 * Defaults to 'off'.
	 */
	experimentalGpuAcceleration?: 'on' | 'off';
	/**
	 * Enable experimental whitespace rendering.
	 * Defaults to 'svg'.
	 */
	experimentalWhitespaceRendering?: 'svg' | 'font' | 'off';
	/**
	 * Enable rendering of whitespace.
	 * Defaults to 'selection'.
	 */
	renderWhitespace?: 'none' | 'boundary' | 'selection' | 'trailing' | 'all';
	/**
	 * Enable rendering of control characters.
	 * Defaults to true.
	 */
	renderControlCharacters?: boolean;
	/**
	 * Enable rendering of current line highlight.
	 * Defaults to all.
	 */
	renderLineHighlight?: 'none' | 'gutter' | 'line' | 'all';
	/**
	 * Control if the current line highlight should be rendered only the editor is focused.
	 * Defaults to false.
	 */
	renderLineHighlightOnlyWhenFocus?: boolean;
	/**
	 * Inserting and deleting whitespace follows tab stops.
	 */
	useTabStops?: boolean;
	/**
	 * The font family
	 */
	fontFamily?: string;
	/**
	 * The font weight
	 */
	fontWeight?: string;
	/**
	 * The font size
	 */
	fontSize?: number;
	/**
	 * The line height
	 */
	lineHeight?: number;
	/**
	 * The letter spacing
	 */
	letterSpacing?: number;
	/**
	 * Controls fading out of unused variables.
	 */
	showUnused?: boolean;
	/**
	 * Controls whether to focus the inline editor in the peek widget by default.
	 * Defaults to false.
	 */
	peekWidgetDefaultFocus?: 'tree' | 'editor';

	/**
	 * Sets a placeholder for the editor.
	 * If set, the placeholder is shown if the editor is empty.
	*/
	placeholder?: string | undefined;

	/**
	 * Controls whether the definition link opens element in the peek widget.
	 * Defaults to false.
	 */
	definitionLinkOpensInPeek?: boolean;
	/**
	 * Controls strikethrough deprecated variables.
	 */
	showDeprecated?: boolean;
	/**
	 * Controls whether suggestions allow matches in the middle of the word instead of only at the beginning
	 */
	matchOnWordStartOnly?: boolean;
	/**
	 * Control the behavior and rendering of the inline hints.
	 */
	inlayHints?: IEditorInlayHintsOptions;
	/**
	 * Control if the editor should use shadow DOM.
	 */
	useShadowDOM?: boolean;
	/**
	 * Controls the behavior of editor guides.
	*/
	guides?: IGuidesOptions;

	/**
	 * Controls the behavior of the unicode highlight feature
	 * (by default, ambiguous and invisible characters are highlighted).
	 */
	unicodeHighlight?: IUnicodeHighlightOptions;

	/**
	 * Configures bracket pair colorization (disabled by default).
	*/
	bracketPairColorization?: IBracketPairColorizationOptions;

	/**
	 * Controls dropping into the editor from an external source.
	 *
	 * When enabled, this shows a preview of the drop location and triggers an `onDropIntoEditor` event.
	 */
	dropIntoEditor?: IDropIntoEditorOptions;

	/**
	 * Sets whether the new experimental edit context should be used instead of the text area.
	 */
	experimentalEditContextEnabled?: boolean;

	/**
	 * Controls support for changing how content is pasted into the editor.
	 */
	pasteAs?: IPasteAsOptions;

	/**
	 * Controls whether the editor / terminal receives tabs or defers them to the workbench for navigation.
	 */
	tabFocusMode?: boolean;

	/**
	 * Controls whether the accessibility hint should be provided to screen reader users when an inline completion is shown.
	 */
	inlineCompletionsAccessibilityVerbose?: boolean;
}

/**
 * @internal
 * The width of the minimap gutter, in pixels.
 */
export const MINIMAP_GUTTER_WIDTH = 8;

export interface IDiffEditorBaseOptions {
	/**
	 * Allow the user to resize the diff editor split view.
	 * Defaults to true.
	 */
	enableSplitViewResizing?: boolean;

	/**
	 * The default ratio when rendering side-by-side editors.
	 * Must be a number between 0 and 1, min sizes apply.
	 * Defaults to 0.5
	 */
	splitViewDefaultRatio?: number;

	/**
	 * Render the differences in two side-by-side editors.
	 * Defaults to true.
	 */
	renderSideBySide?: boolean;

	/**
	 * When `renderSideBySide` is enabled, `useInlineViewWhenSpaceIsLimited` is set,
	 * and the diff editor has a width less than `renderSideBySideInlineBreakpoint`, the inline view is used.
	 */
	renderSideBySideInlineBreakpoint?: number | undefined;

	/**
	 * When `renderSideBySide` is enabled, `useInlineViewWhenSpaceIsLimited` is set,
	 * and the diff editor has a width less than `renderSideBySideInlineBreakpoint`, the inline view is used.
	 */
	useInlineViewWhenSpaceIsLimited?: boolean;

	/**
	 * If set, the diff editor is optimized for small views.
	 * Defaults to `false`.
	*/
	compactMode?: boolean;

	/**
	 * Timeout in milliseconds after which diff computation is cancelled.
	 * Defaults to 5000.
	 */
	maxComputationTime?: number;

	/**
	 * Maximum supported file size in MB.
	 * Defaults to 50.
	 */
	maxFileSize?: number;

	/**
	 * Compute the diff by ignoring leading/trailing whitespace
	 * Defaults to true.
	 */
	ignoreTrimWhitespace?: boolean;

	/**
	 * Render +/- indicators for added/deleted changes.
	 * Defaults to true.
	 */
	renderIndicators?: boolean;

	/**
	 * Shows icons in the glyph margin to revert changes.
	 * Default to true.
	 */
	renderMarginRevertIcon?: boolean;

	/**
	 * Indicates if the gutter menu should be rendered.
	*/
	renderGutterMenu?: boolean;

	/**
	 * Original model should be editable?
	 * Defaults to false.
	 */
	originalEditable?: boolean;

	/**
	 * Should the diff editor enable code lens?
	 * Defaults to false.
	 */
	diffCodeLens?: boolean;

	/**
	 * Is the diff editor should render overview ruler
	 * Defaults to true
	 */
	renderOverviewRuler?: boolean;

	/**
	 * Control the wrapping of the diff editor.
	 */
	diffWordWrap?: 'off' | 'on' | 'inherit';

	/**
	 * Diff Algorithm
	*/
	diffAlgorithm?: 'legacy' | 'advanced';

	/**
	 * Whether the diff editor aria label should be verbose.
	 */
	accessibilityVerbose?: boolean;

	experimental?: {
		/**
		 * Defaults to false.
		 */
		showMoves?: boolean;

		showEmptyDecorations?: boolean;

		/**
		 * Only applies when `renderSideBySide` is set to false.
		*/
		useTrueInlineView?: boolean;
	};

	/**
	 * Is the diff editor inside another editor
	 * Defaults to false
	 */
	isInEmbeddedEditor?: boolean;

	/**
	 * If the diff editor should only show the difference review mode.
	 */
	onlyShowAccessibleDiffViewer?: boolean;

	hideUnchangedRegions?: {
		enabled?: boolean;
		revealLineCount?: number;
		minimumLineCount?: number;
		contextLineCount?: number;
	};
}

/**
 * Configuration options for the diff editor.
 */
export interface IDiffEditorOptions extends IEditorOptions, IDiffEditorBaseOptions {
}

/**
 * @internal
 */
export type ValidDiffEditorBaseOptions = Readonly<Required<IDiffEditorBaseOptions>>;

//#endregion

/**
 * An event describing that the configuration of the editor has changed.
 */
export class ConfigurationChangedEvent {
	private readonly _values: boolean[];
	/**
	 * @internal
	 */
	constructor(values: boolean[]) {
		this._values = values;
	}
	public hasChanged(id: EditorOption): boolean {
		return this._values[id];
	}
}

/**
 * All computed editor options.
 */
export interface IComputedEditorOptions {
	get<T extends EditorOption>(id: T): FindComputedEditorOptionValueById<T>;
}

//#region IEditorOption

/**
 * @internal
 */
export interface IEnvironmentalOptions {
	readonly memory: ComputeOptionsMemory | null;
	readonly outerWidth: number;
	readonly outerHeight: number;
	readonly fontInfo: FontInfo;
	readonly extraEditorClassName: string;
	readonly isDominatedByLongLines: boolean;
	readonly viewLineCount: number;
	readonly lineNumbersDigitCount: number;
	readonly emptySelectionClipboard: boolean;
	readonly pixelRatio: number;
	readonly tabFocusMode: boolean;
	readonly accessibilitySupport: AccessibilitySupport;
	readonly glyphMarginDecorationLaneCount: number;
}

/**
 * @internal
 */
export class ComputeOptionsMemory {

	public stableMinimapLayoutInput: IMinimapLayoutInput | null;
	public stableFitMaxMinimapScale: number;
	public stableFitRemainingWidth: number;

	constructor() {
		this.stableMinimapLayoutInput = null;
		this.stableFitMaxMinimapScale = 0;
		this.stableFitRemainingWidth = 0;
	}
}

export interface IEditorOption<K extends EditorOption, V> {
	readonly id: K;
	readonly name: string;
	defaultValue: V;
	/**
	 * @internal
	 */
	readonly schema: IConfigurationPropertySchema | { [path: string]: IConfigurationPropertySchema } | undefined;
	/**
	 * @internal
	 */
	validate(input: any): V;
	/**
	 * @internal
	 */
	compute(env: IEnvironmentalOptions, options: IComputedEditorOptions, value: V): V;

	/**
	 * Might modify `value`.
	*/
	applyUpdate(value: V | undefined, update: V): ApplyUpdateResult<V>;
}

/**
 * @internal
 */
type PossibleKeyName0<V> = { [K in keyof IEditorOptions]: IEditorOptions[K] extends V | undefined ? K : never }[keyof IEditorOptions];
/**
 * @internal
 */
type PossibleKeyName<V> = NonNullable<PossibleKeyName0<V>>;

/**
 * @internal
 */
abstract class BaseEditorOption<K extends EditorOption, T, V> implements IEditorOption<K, V> {

	public readonly id: K;
	public readonly name: string;
	public readonly defaultValue: V;
	public readonly schema: IConfigurationPropertySchema | { [path: string]: IConfigurationPropertySchema } | undefined;

	constructor(id: K, name: PossibleKeyName<T>, defaultValue: V, schema?: IConfigurationPropertySchema | { [path: string]: IConfigurationPropertySchema }) {
		this.id = id;
		this.name = name;
		this.defaultValue = defaultValue;
		this.schema = schema;
	}

	public applyUpdate(value: V | undefined, update: V): ApplyUpdateResult<V> {
		return applyUpdate(value, update);
	}

	public abstract validate(input: any): V;

	public compute(env: IEnvironmentalOptions, options: IComputedEditorOptions, value: V): V {
		return value;
	}
}

export class ApplyUpdateResult<T> {
	constructor(
		public readonly newValue: T,
		public readonly didChange: boolean
	) { }
}

function applyUpdate<T>(value: T | undefined, update: T): ApplyUpdateResult<T> {
	if (typeof value !== 'object' || typeof update !== 'object' || !value || !update) {
		return new ApplyUpdateResult(update, value !== update);
	}
	if (Array.isArray(value) || Array.isArray(update)) {
		const arrayEquals = Array.isArray(value) && Array.isArray(update) && arrays.equals(value, update);
		return new ApplyUpdateResult(update, !arrayEquals);
	}
	let didChange = false;
	for (const key in update) {
		if ((update as T & object).hasOwnProperty(key)) {
			const result = applyUpdate(value[key], update[key]);
			if (result.didChange) {
				value[key] = result.newValue;
				didChange = true;
			}
		}
	}
	return new ApplyUpdateResult(value, didChange);
}

/**
 * @internal
 */
abstract class ComputedEditorOption<K extends EditorOption, V> implements IEditorOption<K, V> {

	public readonly id: K;
	public readonly name: '_never_';
	public readonly defaultValue: V;
	public readonly schema: IConfigurationPropertySchema | undefined = undefined;

	constructor(id: K) {
		this.id = id;
		this.name = '_never_';
		this.defaultValue = <any>undefined;
	}

	public applyUpdate(value: V | undefined, update: V): ApplyUpdateResult<V> {
		return applyUpdate(value, update);
	}

	public validate(input: any): V {
		return this.defaultValue;
	}

	public abstract compute(env: IEnvironmentalOptions, options: IComputedEditorOptions, value: V): V;
}

class SimpleEditorOption<K extends EditorOption, V> implements IEditorOption<K, V> {

	public readonly id: K;
	public readonly name: PossibleKeyName<V>;
	public readonly defaultValue: V;
	public readonly schema: IConfigurationPropertySchema | undefined;

	constructor(id: K, name: PossibleKeyName<V>, defaultValue: V, schema?: IConfigurationPropertySchema) {
		this.id = id;
		this.name = name;
		this.defaultValue = defaultValue;
		this.schema = schema;
	}

	public applyUpdate(value: V | undefined, update: V): ApplyUpdateResult<V> {
		return applyUpdate(value, update);
	}

	public validate(input: any): V {
		if (typeof input === 'undefined') {
			return this.defaultValue;
		}
		return input as any;
	}

	public compute(env: IEnvironmentalOptions, options: IComputedEditorOptions, value: V): V {
		return value;
	}
}

/**
 * @internal
 */
export function boolean(value: any, defaultValue: boolean): boolean {
	if (typeof value === 'undefined') {
		return defaultValue;
	}
	if (value === 'false') {
		// treat the string 'false' as false
		return false;
	}
	return Boolean(value);
}

class EditorBooleanOption<K extends EditorOption> extends SimpleEditorOption<K, boolean> {

	constructor(id: K, name: PossibleKeyName<boolean>, defaultValue: boolean, schema: IConfigurationPropertySchema | undefined = undefined) {
		if (typeof schema !== 'undefined') {
			schema.type = 'boolean';
			schema.default = defaultValue;
		}
		super(id, name, defaultValue, schema);
	}

	public override validate(input: any): boolean {
		return boolean(input, this.defaultValue);
	}
}

/**
 * @internal
 */
export function clampedInt<T>(value: any, defaultValue: T, minimum: number, maximum: number): number | T {
	if (typeof value === 'undefined') {
		return defaultValue;
	}
	let r = parseInt(value, 10);
	if (isNaN(r)) {
		return defaultValue;
	}
	r = Math.max(minimum, r);
	r = Math.min(maximum, r);
	return r | 0;
}

class EditorIntOption<K extends EditorOption> extends SimpleEditorOption<K, number> {

	public static clampedInt<T>(value: any, defaultValue: T, minimum: number, maximum: number): number | T {
		return clampedInt(value, defaultValue, minimum, maximum);
	}

	public readonly minimum: number;
	public readonly maximum: number;

	constructor(id: K, name: PossibleKeyName<number>, defaultValue: number, minimum: number, maximum: number, schema: IConfigurationPropertySchema | undefined = undefined) {
		if (typeof schema !== 'undefined') {
			schema.type = 'integer';
			schema.default = defaultValue;
			schema.minimum = minimum;
			schema.maximum = maximum;
		}
		super(id, name, defaultValue, schema);
		this.minimum = minimum;
		this.maximum = maximum;
	}

	public override validate(input: any): number {
		return EditorIntOption.clampedInt(input, this.defaultValue, this.minimum, this.maximum);
	}
}
/**
 * @internal
 */
export function clampedFloat<T extends number>(value: any, defaultValue: T, minimum: number, maximum: number): number | T {
	if (typeof value === 'undefined') {
		return defaultValue;
	}
	const r = EditorFloatOption.float(value, defaultValue);
	return EditorFloatOption.clamp(r, minimum, maximum);
}

class EditorFloatOption<K extends EditorOption> extends SimpleEditorOption<K, number> {

	public static clamp(n: number, min: number, max: number): number {
		if (n < min) {
			return min;
		}
		if (n > max) {
			return max;
		}
		return n;
	}

	public static float(value: any, defaultValue: number): number {
		if (typeof value === 'number') {
			return value;
		}
		if (typeof value === 'undefined') {
			return defaultValue;
		}
		const r = parseFloat(value);
		return (isNaN(r) ? defaultValue : r);
	}

	public readonly validationFn: (value: number) => number;

	constructor(id: K, name: PossibleKeyName<number>, defaultValue: number, validationFn: (value: number) => number, schema?: IConfigurationPropertySchema) {
		if (typeof schema !== 'undefined') {
			schema.type = 'number';
			schema.default = defaultValue;
		}
		super(id, name, defaultValue, schema);
		this.validationFn = validationFn;
	}

	public override validate(input: any): number {
		return this.validationFn(EditorFloatOption.float(input, this.defaultValue));
	}
}

class EditorStringOption<K extends EditorOption> extends SimpleEditorOption<K, string> {

	public static string(value: any, defaultValue: string): string {
		if (typeof value !== 'string') {
			return defaultValue;
		}
		return value;
	}

	constructor(id: K, name: PossibleKeyName<string>, defaultValue: string, schema: IConfigurationPropertySchema | undefined = undefined) {
		if (typeof schema !== 'undefined') {
			schema.type = 'string';
			schema.default = defaultValue;
		}
		super(id, name, defaultValue, schema);
	}

	public override validate(input: any): string {
		return EditorStringOption.string(input, this.defaultValue);
	}
}

/**
 * @internal
 */
export function stringSet<T>(value: T | undefined, defaultValue: T, allowedValues: ReadonlyArray<T>, renamedValues?: Record<string, T>): T {
	if (typeof value !== 'string') {
		return defaultValue;
	}
	if (renamedValues && value in renamedValues) {
		return renamedValues[value];
	}
	if (allowedValues.indexOf(value) === -1) {
		return defaultValue;
	}
	return value;
}

class EditorStringEnumOption<K extends EditorOption, V extends string> extends SimpleEditorOption<K, V> {

	private readonly _allowedValues: ReadonlyArray<V>;

	constructor(id: K, name: PossibleKeyName<V>, defaultValue: V, allowedValues: ReadonlyArray<V>, schema: IConfigurationPropertySchema | undefined = undefined) {
		if (typeof schema !== 'undefined') {
			schema.type = 'string';
			schema.enum = <any>allowedValues;
			schema.default = defaultValue;
		}
		super(id, name, defaultValue, schema);
		this._allowedValues = allowedValues;
	}

	public override validate(input: any): V {
		return stringSet<V>(input, this.defaultValue, this._allowedValues);
	}
}

class EditorEnumOption<K extends EditorOption, T extends string, V> extends BaseEditorOption<K, T, V> {

	private readonly _allowedValues: T[];
	private readonly _convert: (value: T) => V;

	constructor(id: K, name: PossibleKeyName<T>, defaultValue: V, defaultStringValue: string, allowedValues: T[], convert: (value: T) => V, schema: IConfigurationPropertySchema | undefined = undefined) {
		if (typeof schema !== 'undefined') {
			schema.type = 'string';
			schema.enum = allowedValues;
			schema.default = defaultStringValue;
		}
		super(id, name, defaultValue, schema);
		this._allowedValues = allowedValues;
		this._convert = convert;
	}

	public validate(input: any): V {
		if (typeof input !== 'string') {
			return this.defaultValue;
		}
		if (this._allowedValues.indexOf(<T>input) === -1) {
			return this.defaultValue;
		}
		return this._convert(<any>input);
	}
}

//#endregion

//#region autoIndent

function _autoIndentFromString(autoIndent: 'none' | 'keep' | 'brackets' | 'advanced' | 'full'): EditorAutoIndentStrategy {
	switch (autoIndent) {
		case 'none': return EditorAutoIndentStrategy.None;
		case 'keep': return EditorAutoIndentStrategy.Keep;
		case 'brackets': return EditorAutoIndentStrategy.Brackets;
		case 'advanced': return EditorAutoIndentStrategy.Advanced;
		case 'full': return EditorAutoIndentStrategy.Full;
	}
}

//#endregion

//#region accessibilitySupport

class EditorAccessibilitySupport extends BaseEditorOption<EditorOption.accessibilitySupport, 'auto' | 'off' | 'on', AccessibilitySupport> {

	constructor() {
		super(
			EditorOption.accessibilitySupport, 'accessibilitySupport', AccessibilitySupport.Unknown,
			{
				type: 'string',
				enum: ['auto', 'on', 'off'],
				enumDescriptions: [
					nls.localize('accessibilitySupport.auto', "Use platform APIs to detect when a Screen Reader is attached."),
					nls.localize('accessibilitySupport.on', "Optimize for usage with a Screen Reader."),
					nls.localize('accessibilitySupport.off', "Assume a screen reader is not attached."),
				],
				default: 'auto',
				tags: ['accessibility'],
				description: nls.localize('accessibilitySupport', "Controls if the UI should run in a mode where it is optimized for screen readers.")
			}
		);
	}

	public validate(input: any): AccessibilitySupport {
		switch (input) {
			case 'auto': return AccessibilitySupport.Unknown;
			case 'off': return AccessibilitySupport.Disabled;
			case 'on': return AccessibilitySupport.Enabled;
		}
		return this.defaultValue;
	}

	public override compute(env: IEnvironmentalOptions, options: IComputedEditorOptions, value: AccessibilitySupport): AccessibilitySupport {
		if (value === AccessibilitySupport.Unknown) {
			// The editor reads the `accessibilitySupport` from the environment
			return env.accessibilitySupport;
		}
		return value;
	}
}

//#endregion

//#region comments

/**
 * Configuration options for editor comments
 */
export interface IEditorCommentsOptions {
	/**
	 * Insert a space after the line comment token and inside the block comments tokens.
	 * Defaults to true.
	 */
	insertSpace?: boolean;
	/**
	 * Ignore empty lines when inserting line comments.
	 * Defaults to true.
	 */
	ignoreEmptyLines?: boolean;
}

/**
 * @internal
 */
export type EditorCommentsOptions = Readonly<Required<IEditorCommentsOptions>>;

class EditorComments extends BaseEditorOption<EditorOption.comments, IEditorCommentsOptions, EditorCommentsOptions> {

	constructor() {
		const defaults: EditorCommentsOptions = {
			insertSpace: true,
			ignoreEmptyLines: true,
		};
		super(
			EditorOption.comments, 'comments', defaults,
			{
				'editor.comments.insertSpace': {
					type: 'boolean',
					default: defaults.insertSpace,
					description: nls.localize('comments.insertSpace', "Controls whether a space character is inserted when commenting.")
				},
				'editor.comments.ignoreEmptyLines': {
					type: 'boolean',
					default: defaults.ignoreEmptyLines,
					description: nls.localize('comments.ignoreEmptyLines', 'Controls if empty lines should be ignored with toggle, add or remove actions for line comments.')
				},
			}
		);
	}

	public validate(_input: any): EditorCommentsOptions {
		if (!_input || typeof _input !== 'object') {
			return this.defaultValue;
		}
		const input = _input as IEditorCommentsOptions;
		return {
			insertSpace: boolean(input.insertSpace, this.defaultValue.insertSpace),
			ignoreEmptyLines: boolean(input.ignoreEmptyLines, this.defaultValue.ignoreEmptyLines),
		};
	}
}

//#endregion

//#region cursorBlinking

/**
 * The kind of animation in which the editor's cursor should be rendered.
 */
export const enum TextEditorCursorBlinkingStyle {
	/**
	 * Hidden
	 */
	Hidden = 0,
	/**
	 * Blinking
	 */
	Blink = 1,
	/**
	 * Blinking with smooth fading
	 */
	Smooth = 2,
	/**
	 * Blinking with prolonged filled state and smooth fading
	 */
	Phase = 3,
	/**
	 * Expand collapse animation on the y axis
	 */
	Expand = 4,
	/**
	 * No-Blinking
	 */
	Solid = 5
}

/**
 * @internal
 */
export function cursorBlinkingStyleFromString(cursorBlinkingStyle: 'blink' | 'smooth' | 'phase' | 'expand' | 'solid'): TextEditorCursorBlinkingStyle {
	switch (cursorBlinkingStyle) {
		case 'blink': return TextEditorCursorBlinkingStyle.Blink;
		case 'smooth': return TextEditorCursorBlinkingStyle.Smooth;
		case 'phase': return TextEditorCursorBlinkingStyle.Phase;
		case 'expand': return TextEditorCursorBlinkingStyle.Expand;
		case 'solid': return TextEditorCursorBlinkingStyle.Solid;
	}
}

//#endregion

//#region cursorStyle

/**
 * The style in which the editor's cursor should be rendered.
 */
export enum TextEditorCursorStyle {
	/**
	 * As a vertical line (sitting between two characters).
	 */
	Line = 1,
	/**
	 * As a block (sitting on top of a character).
	 */
	Block = 2,
	/**
	 * As a horizontal line (sitting under a character).
	 */
	Underline = 3,
	/**
	 * As a thin vertical line (sitting between two characters).
	 */
	LineThin = 4,
	/**
	 * As an outlined block (sitting on top of a character).
	 */
	BlockOutline = 5,
	/**
	 * As a thin horizontal line (sitting under a character).
	 */
	UnderlineThin = 6
}

/**
 * @internal
 */
export function cursorStyleToString(cursorStyle: TextEditorCursorStyle): 'line' | 'block' | 'underline' | 'line-thin' | 'block-outline' | 'underline-thin' {
	switch (cursorStyle) {
		case TextEditorCursorStyle.Line: return 'line';
		case TextEditorCursorStyle.Block: return 'block';
		case TextEditorCursorStyle.Underline: return 'underline';
		case TextEditorCursorStyle.LineThin: return 'line-thin';
		case TextEditorCursorStyle.BlockOutline: return 'block-outline';
		case TextEditorCursorStyle.UnderlineThin: return 'underline-thin';
	}
}

/**
 * @internal
 */
export function cursorStyleFromString(cursorStyle: 'line' | 'block' | 'underline' | 'line-thin' | 'block-outline' | 'underline-thin'): TextEditorCursorStyle {
	switch (cursorStyle) {
		case 'line': return TextEditorCursorStyle.Line;
		case 'block': return TextEditorCursorStyle.Block;
		case 'underline': return TextEditorCursorStyle.Underline;
		case 'line-thin': return TextEditorCursorStyle.LineThin;
		case 'block-outline': return TextEditorCursorStyle.BlockOutline;
		case 'underline-thin': return TextEditorCursorStyle.UnderlineThin;
	}
}

//#endregion

//#region editorClassName

class EditorClassName extends ComputedEditorOption<EditorOption.editorClassName, string> {

	constructor() {
		super(EditorOption.editorClassName);
	}

	public compute(env: IEnvironmentalOptions, options: IComputedEditorOptions, _: string): string {
		const classNames = ['monaco-editor'];
		if (options.get(EditorOption.extraEditorClassName)) {
			classNames.push(options.get(EditorOption.extraEditorClassName));
		}
		if (env.extraEditorClassName) {
			classNames.push(env.extraEditorClassName);
		}
		if (options.get(EditorOption.mouseStyle) === 'default') {
			classNames.push('mouse-default');
		} else if (options.get(EditorOption.mouseStyle) === 'copy') {
			classNames.push('mouse-copy');
		}

		if (options.get(EditorOption.showUnused)) {
			classNames.push('showUnused');
		}

		if (options.get(EditorOption.showDeprecated)) {
			classNames.push('showDeprecated');
		}

		return classNames.join(' ');
	}
}

//#endregion

//#region emptySelectionClipboard

class EditorEmptySelectionClipboard extends EditorBooleanOption<EditorOption.emptySelectionClipboard> {

	constructor() {
		super(
			EditorOption.emptySelectionClipboard, 'emptySelectionClipboard', true,
			{ description: nls.localize('emptySelectionClipboard', "Controls whether copying without a selection copies the current line.") }
		);
	}

	public override compute(env: IEnvironmentalOptions, options: IComputedEditorOptions, value: boolean): boolean {
		return value && env.emptySelectionClipboard;
	}
}

//#endregion

//#region find

/**
 * Configuration options for editor find widget
 */
export interface IEditorFindOptions {
	/**
	* Controls whether the cursor should move to find matches while typing.
	*/
	cursorMoveOnType?: boolean;
	/**
	 * Controls if we seed search string in the Find Widget with editor selection.
	 */
	seedSearchStringFromSelection?: 'never' | 'always' | 'selection';
	/**
	 * Controls if Find in Selection flag is turned on in the editor.
	 */
	autoFindInSelection?: 'never' | 'always' | 'multiline';
	/*
	 * Controls whether the Find Widget should add extra lines on top of the editor.
	 */
	addExtraSpaceOnTop?: boolean;
	/**
	 * @internal
	 * Controls if the Find Widget should read or modify the shared find clipboard on macOS
	 */
	globalFindClipboard?: boolean;
	/**
	 * Controls whether the search result and diff result automatically restarts from the beginning (or the end) when no further matches can be found
	 */
	loop?: boolean;
	/**
	 * Controls how the find widget search history should be stored
	 */
	findSearchHistory?: 'never' | 'workspace' | 'editorGroup';
}

/**
 * @internal
 */
export type EditorFindOptions = Readonly<Required<IEditorFindOptions>>;

class EditorFind extends BaseEditorOption<EditorOption.find, IEditorFindOptions, EditorFindOptions> {

	constructor() {
		const defaults: EditorFindOptions = {
			cursorMoveOnType: true,
			seedSearchStringFromSelection: 'always',
			autoFindInSelection: 'never',
			globalFindClipboard: false,
			addExtraSpaceOnTop: true,
			loop: true,
			findSearchHistory: 'never',
		};
		super(
			EditorOption.find, 'find', defaults,
			{
				'editor.find.cursorMoveOnType': {
					type: 'boolean',
					default: defaults.cursorMoveOnType,
					description: nls.localize('find.cursorMoveOnType', "Controls whether the cursor should jump to find matches while typing.")
				},
				'editor.find.seedSearchStringFromSelection': {
					type: 'string',
					enum: ['never', 'always', 'selection'],
					default: defaults.seedSearchStringFromSelection,
					enumDescriptions: [
						nls.localize('editor.find.seedSearchStringFromSelection.never', 'Never seed search string from the editor selection.'),
						nls.localize('editor.find.seedSearchStringFromSelection.always', 'Always seed search string from the editor selection, including word at cursor position.'),
						nls.localize('editor.find.seedSearchStringFromSelection.selection', 'Only seed search string from the editor selection.')
					],
					description: nls.localize('find.seedSearchStringFromSelection', "Controls whether the search string in the Find Widget is seeded from the editor selection.")
				},
				'editor.find.autoFindInSelection': {
					type: 'string',
					enum: ['never', 'always', 'multiline'],
					default: defaults.autoFindInSelection,
					enumDescriptions: [
						nls.localize('editor.find.autoFindInSelection.never', 'Never turn on Find in Selection automatically (default).'),
						nls.localize('editor.find.autoFindInSelection.always', 'Always turn on Find in Selection automatically.'),
						nls.localize('editor.find.autoFindInSelection.multiline', 'Turn on Find in Selection automatically when multiple lines of content are selected.')
					],
					description: nls.localize('find.autoFindInSelection', "Controls the condition for turning on Find in Selection automatically.")
				},
				'editor.find.globalFindClipboard': {
					type: 'boolean',
					default: defaults.globalFindClipboard,
					description: nls.localize('find.globalFindClipboard', "Controls whether the Find Widget should read or modify the shared find clipboard on macOS."),
					included: platform.isMacintosh
				},
				'editor.find.addExtraSpaceOnTop': {
					type: 'boolean',
					default: defaults.addExtraSpaceOnTop,
					description: nls.localize('find.addExtraSpaceOnTop', "Controls whether the Find Widget should add extra lines on top of the editor. When true, you can scroll beyond the first line when the Find Widget is visible.")
				},
				'editor.find.loop': {
					type: 'boolean',
					default: defaults.loop,
					description: nls.localize('find.loop', "Controls whether the search automatically restarts from the beginning (or the end) when no further matches can be found.")
				},
				'editor.find.history': {
					type: 'string',
<<<<<<< HEAD
					enum: ['never', 'workspace', 'editorGroup'],
					default: defaults.findSearchHistory,
					enumDescriptions: [
						nls.localize('editor.find.findSearchHistory.never', 'Do not store search history from the find widget.'),
						nls.localize('editor.find.findSearchHistory.workspace', 'Store search history across the active workspace'),
						nls.localize('editor.find.findSearchHistory.editorGroup', 'Store the search history per editor group'),
=======
					enum: ['never', 'workspace'],
					default: typeof product.quality === 'string' && product.quality !== 'stable' ? 'workspace' : 'none',
					enumDescriptions: [
						nls.localize('editor.find.history.never', 'Do not store search history from the find widget.'),
						nls.localize('editor.find.history.workspace', 'Store search history across the active workspace'),
>>>>>>> 5b9c6582
					],
					description: nls.localize('find.history', "Controls how the find widget history should be stored")
				}
			}
		);
	}

	public validate(_input: any): EditorFindOptions {
		if (!_input || typeof _input !== 'object') {
			return this.defaultValue;
		}
		const input = _input as IEditorFindOptions;
		return {
			cursorMoveOnType: boolean(input.cursorMoveOnType, this.defaultValue.cursorMoveOnType),
			seedSearchStringFromSelection: typeof _input.seedSearchStringFromSelection === 'boolean'
				? (_input.seedSearchStringFromSelection ? 'always' : 'never')
				: stringSet<'never' | 'always' | 'selection'>(input.seedSearchStringFromSelection, this.defaultValue.seedSearchStringFromSelection, ['never', 'always', 'selection']),
			autoFindInSelection: typeof _input.autoFindInSelection === 'boolean'
				? (_input.autoFindInSelection ? 'always' : 'never')
				: stringSet<'never' | 'always' | 'multiline'>(input.autoFindInSelection, this.defaultValue.autoFindInSelection, ['never', 'always', 'multiline']),
			globalFindClipboard: boolean(input.globalFindClipboard, this.defaultValue.globalFindClipboard),
			addExtraSpaceOnTop: boolean(input.addExtraSpaceOnTop, this.defaultValue.addExtraSpaceOnTop),
			loop: boolean(input.loop, this.defaultValue.loop),
			findSearchHistory: stringSet<'never' | 'workspace' | 'editorGroup'>(input.findSearchHistory, this.defaultValue.findSearchHistory, ['never', 'workspace', 'editorGroup']),
		};
	}
}

//#endregion

//#region fontLigatures

/**
 * @internal
 */
export class EditorFontLigatures extends BaseEditorOption<EditorOption.fontLigatures, boolean | string, string> {

	public static OFF = '"liga" off, "calt" off';
	public static ON = '"liga" on, "calt" on';

	constructor() {
		super(
			EditorOption.fontLigatures, 'fontLigatures', EditorFontLigatures.OFF,
			{
				anyOf: [
					{
						type: 'boolean',
						description: nls.localize('fontLigatures', "Enables/Disables font ligatures ('calt' and 'liga' font features). Change this to a string for fine-grained control of the 'font-feature-settings' CSS property."),
					},
					{
						type: 'string',
						description: nls.localize('fontFeatureSettings', "Explicit 'font-feature-settings' CSS property. A boolean can be passed instead if one only needs to turn on/off ligatures.")
					}
				],
				description: nls.localize('fontLigaturesGeneral', "Configures font ligatures or font features. Can be either a boolean to enable/disable ligatures or a string for the value of the CSS 'font-feature-settings' property."),
				default: false
			}
		);
	}

	public validate(input: any): string {
		if (typeof input === 'undefined') {
			return this.defaultValue;
		}
		if (typeof input === 'string') {
			if (input === 'false' || input.length === 0) {
				return EditorFontLigatures.OFF;
			}
			if (input === 'true') {
				return EditorFontLigatures.ON;
			}
			return input;
		}
		if (Boolean(input)) {
			return EditorFontLigatures.ON;
		}
		return EditorFontLigatures.OFF;
	}
}

//#endregion

//#region fontVariations

/**
 * @internal
 */
export class EditorFontVariations extends BaseEditorOption<EditorOption.fontVariations, boolean | string, string> {
	// Text is laid out using default settings.
	public static OFF = 'normal';

	// Translate `fontWeight` config to the `font-variation-settings` CSS property.
	public static TRANSLATE = 'translate';

	constructor() {
		super(
			EditorOption.fontVariations, 'fontVariations', EditorFontVariations.OFF,
			{
				anyOf: [
					{
						type: 'boolean',
						description: nls.localize('fontVariations', "Enables/Disables the translation from font-weight to font-variation-settings. Change this to a string for fine-grained control of the 'font-variation-settings' CSS property."),
					},
					{
						type: 'string',
						description: nls.localize('fontVariationSettings', "Explicit 'font-variation-settings' CSS property. A boolean can be passed instead if one only needs to translate font-weight to font-variation-settings.")
					}
				],
				description: nls.localize('fontVariationsGeneral', "Configures font variations. Can be either a boolean to enable/disable the translation from font-weight to font-variation-settings or a string for the value of the CSS 'font-variation-settings' property."),
				default: false
			}
		);
	}

	public validate(input: any): string {
		if (typeof input === 'undefined') {
			return this.defaultValue;
		}
		if (typeof input === 'string') {
			if (input === 'false') {
				return EditorFontVariations.OFF;
			}
			if (input === 'true') {
				return EditorFontVariations.TRANSLATE;
			}
			return input;
		}
		if (Boolean(input)) {
			return EditorFontVariations.TRANSLATE;
		}
		return EditorFontVariations.OFF;
	}

	public override compute(env: IEnvironmentalOptions, options: IComputedEditorOptions, value: string): string {
		// The value is computed from the fontWeight if it is true.
		// So take the result from env.fontInfo
		return env.fontInfo.fontVariationSettings;
	}
}

//#endregion

//#region fontInfo

class EditorFontInfo extends ComputedEditorOption<EditorOption.fontInfo, FontInfo> {

	constructor() {
		super(EditorOption.fontInfo);
	}

	public compute(env: IEnvironmentalOptions, options: IComputedEditorOptions, _: FontInfo): FontInfo {
		return env.fontInfo;
	}
}

//#endregion

//#region fontSize

class EditorFontSize extends SimpleEditorOption<EditorOption.fontSize, number> {

	constructor() {
		super(
			EditorOption.fontSize, 'fontSize', EDITOR_FONT_DEFAULTS.fontSize,
			{
				type: 'number',
				minimum: 6,
				maximum: 100,
				default: EDITOR_FONT_DEFAULTS.fontSize,
				description: nls.localize('fontSize', "Controls the font size in pixels.")
			}
		);
	}

	public override validate(input: any): number {
		const r = EditorFloatOption.float(input, this.defaultValue);
		if (r === 0) {
			return EDITOR_FONT_DEFAULTS.fontSize;
		}
		return EditorFloatOption.clamp(r, 6, 100);
	}
	public override compute(env: IEnvironmentalOptions, options: IComputedEditorOptions, value: number): number {
		// The final fontSize respects the editor zoom level.
		// So take the result from env.fontInfo
		return env.fontInfo.fontSize;
	}
}

//#endregion

//#region fontWeight

class EditorFontWeight extends BaseEditorOption<EditorOption.fontWeight, string, string> {
	private static SUGGESTION_VALUES = ['normal', 'bold', '100', '200', '300', '400', '500', '600', '700', '800', '900'];
	private static MINIMUM_VALUE = 1;
	private static MAXIMUM_VALUE = 1000;

	constructor() {
		super(
			EditorOption.fontWeight, 'fontWeight', EDITOR_FONT_DEFAULTS.fontWeight,
			{
				anyOf: [
					{
						type: 'number',
						minimum: EditorFontWeight.MINIMUM_VALUE,
						maximum: EditorFontWeight.MAXIMUM_VALUE,
						errorMessage: nls.localize('fontWeightErrorMessage', "Only \"normal\" and \"bold\" keywords or numbers between 1 and 1000 are allowed.")
					},
					{
						type: 'string',
						pattern: '^(normal|bold|1000|[1-9][0-9]{0,2})$'
					},
					{
						enum: EditorFontWeight.SUGGESTION_VALUES
					}
				],
				default: EDITOR_FONT_DEFAULTS.fontWeight,
				description: nls.localize('fontWeight', "Controls the font weight. Accepts \"normal\" and \"bold\" keywords or numbers between 1 and 1000.")
			}
		);
	}

	public validate(input: any): string {
		if (input === 'normal' || input === 'bold') {
			return input;
		}
		return String(EditorIntOption.clampedInt(input, EDITOR_FONT_DEFAULTS.fontWeight, EditorFontWeight.MINIMUM_VALUE, EditorFontWeight.MAXIMUM_VALUE));
	}
}

//#endregion

//#region gotoLocation

export type GoToLocationValues = 'peek' | 'gotoAndPeek' | 'goto';

/**
 * Configuration options for go to location
 */
export interface IGotoLocationOptions {

	multiple?: GoToLocationValues;

	multipleDefinitions?: GoToLocationValues;
	multipleTypeDefinitions?: GoToLocationValues;
	multipleDeclarations?: GoToLocationValues;
	multipleImplementations?: GoToLocationValues;
	multipleReferences?: GoToLocationValues;
	multipleTests?: GoToLocationValues;

	alternativeDefinitionCommand?: string;
	alternativeTypeDefinitionCommand?: string;
	alternativeDeclarationCommand?: string;
	alternativeImplementationCommand?: string;
	alternativeReferenceCommand?: string;
	alternativeTestsCommand?: string;
}

/**
 * @internal
 */
export type GoToLocationOptions = Readonly<Required<IGotoLocationOptions>>;

class EditorGoToLocation extends BaseEditorOption<EditorOption.gotoLocation, IGotoLocationOptions, GoToLocationOptions> {

	constructor() {
		const defaults: GoToLocationOptions = {
			multiple: 'peek',
			multipleDefinitions: 'peek',
			multipleTypeDefinitions: 'peek',
			multipleDeclarations: 'peek',
			multipleImplementations: 'peek',
			multipleReferences: 'peek',
			multipleTests: 'peek',
			alternativeDefinitionCommand: 'editor.action.goToReferences',
			alternativeTypeDefinitionCommand: 'editor.action.goToReferences',
			alternativeDeclarationCommand: 'editor.action.goToReferences',
			alternativeImplementationCommand: '',
			alternativeReferenceCommand: '',
			alternativeTestsCommand: '',
		};
		const jsonSubset: IJSONSchema = {
			type: 'string',
			enum: ['peek', 'gotoAndPeek', 'goto'],
			default: defaults.multiple,
			enumDescriptions: [
				nls.localize('editor.gotoLocation.multiple.peek', 'Show Peek view of the results (default)'),
				nls.localize('editor.gotoLocation.multiple.gotoAndPeek', 'Go to the primary result and show a Peek view'),
				nls.localize('editor.gotoLocation.multiple.goto', 'Go to the primary result and enable Peek-less navigation to others')
			]
		};
		const alternativeCommandOptions = ['', 'editor.action.referenceSearch.trigger', 'editor.action.goToReferences', 'editor.action.peekImplementation', 'editor.action.goToImplementation', 'editor.action.peekTypeDefinition', 'editor.action.goToTypeDefinition', 'editor.action.peekDeclaration', 'editor.action.revealDeclaration', 'editor.action.peekDefinition', 'editor.action.revealDefinitionAside', 'editor.action.revealDefinition'];
		super(
			EditorOption.gotoLocation, 'gotoLocation', defaults,
			{
				'editor.gotoLocation.multiple': {
					deprecationMessage: nls.localize('editor.gotoLocation.multiple.deprecated', "This setting is deprecated, please use separate settings like 'editor.editor.gotoLocation.multipleDefinitions' or 'editor.editor.gotoLocation.multipleImplementations' instead."),
				},
				'editor.gotoLocation.multipleDefinitions': {
					description: nls.localize('editor.editor.gotoLocation.multipleDefinitions', "Controls the behavior the 'Go to Definition'-command when multiple target locations exist."),
					...jsonSubset,
				},
				'editor.gotoLocation.multipleTypeDefinitions': {
					description: nls.localize('editor.editor.gotoLocation.multipleTypeDefinitions', "Controls the behavior the 'Go to Type Definition'-command when multiple target locations exist."),
					...jsonSubset,
				},
				'editor.gotoLocation.multipleDeclarations': {
					description: nls.localize('editor.editor.gotoLocation.multipleDeclarations', "Controls the behavior the 'Go to Declaration'-command when multiple target locations exist."),
					...jsonSubset,
				},
				'editor.gotoLocation.multipleImplementations': {
					description: nls.localize('editor.editor.gotoLocation.multipleImplemenattions', "Controls the behavior the 'Go to Implementations'-command when multiple target locations exist."),
					...jsonSubset,
				},
				'editor.gotoLocation.multipleReferences': {
					description: nls.localize('editor.editor.gotoLocation.multipleReferences', "Controls the behavior the 'Go to References'-command when multiple target locations exist."),
					...jsonSubset,
				},
				'editor.gotoLocation.alternativeDefinitionCommand': {
					type: 'string',
					default: defaults.alternativeDefinitionCommand,
					enum: alternativeCommandOptions,
					description: nls.localize('alternativeDefinitionCommand', "Alternative command id that is being executed when the result of 'Go to Definition' is the current location.")
				},
				'editor.gotoLocation.alternativeTypeDefinitionCommand': {
					type: 'string',
					default: defaults.alternativeTypeDefinitionCommand,
					enum: alternativeCommandOptions,
					description: nls.localize('alternativeTypeDefinitionCommand', "Alternative command id that is being executed when the result of 'Go to Type Definition' is the current location.")
				},
				'editor.gotoLocation.alternativeDeclarationCommand': {
					type: 'string',
					default: defaults.alternativeDeclarationCommand,
					enum: alternativeCommandOptions,
					description: nls.localize('alternativeDeclarationCommand', "Alternative command id that is being executed when the result of 'Go to Declaration' is the current location.")
				},
				'editor.gotoLocation.alternativeImplementationCommand': {
					type: 'string',
					default: defaults.alternativeImplementationCommand,
					enum: alternativeCommandOptions,
					description: nls.localize('alternativeImplementationCommand', "Alternative command id that is being executed when the result of 'Go to Implementation' is the current location.")
				},
				'editor.gotoLocation.alternativeReferenceCommand': {
					type: 'string',
					default: defaults.alternativeReferenceCommand,
					enum: alternativeCommandOptions,
					description: nls.localize('alternativeReferenceCommand', "Alternative command id that is being executed when the result of 'Go to Reference' is the current location.")
				},
			}
		);
	}

	public validate(_input: any): GoToLocationOptions {
		if (!_input || typeof _input !== 'object') {
			return this.defaultValue;
		}
		const input = _input as IGotoLocationOptions;
		return {
			multiple: stringSet<GoToLocationValues>(input.multiple, this.defaultValue.multiple, ['peek', 'gotoAndPeek', 'goto']),
			multipleDefinitions: input.multipleDefinitions ?? stringSet<GoToLocationValues>(input.multipleDefinitions, 'peek', ['peek', 'gotoAndPeek', 'goto']),
			multipleTypeDefinitions: input.multipleTypeDefinitions ?? stringSet<GoToLocationValues>(input.multipleTypeDefinitions, 'peek', ['peek', 'gotoAndPeek', 'goto']),
			multipleDeclarations: input.multipleDeclarations ?? stringSet<GoToLocationValues>(input.multipleDeclarations, 'peek', ['peek', 'gotoAndPeek', 'goto']),
			multipleImplementations: input.multipleImplementations ?? stringSet<GoToLocationValues>(input.multipleImplementations, 'peek', ['peek', 'gotoAndPeek', 'goto']),
			multipleReferences: input.multipleReferences ?? stringSet<GoToLocationValues>(input.multipleReferences, 'peek', ['peek', 'gotoAndPeek', 'goto']),
			multipleTests: input.multipleTests ?? stringSet<GoToLocationValues>(input.multipleTests, 'peek', ['peek', 'gotoAndPeek', 'goto']),
			alternativeDefinitionCommand: EditorStringOption.string(input.alternativeDefinitionCommand, this.defaultValue.alternativeDefinitionCommand),
			alternativeTypeDefinitionCommand: EditorStringOption.string(input.alternativeTypeDefinitionCommand, this.defaultValue.alternativeTypeDefinitionCommand),
			alternativeDeclarationCommand: EditorStringOption.string(input.alternativeDeclarationCommand, this.defaultValue.alternativeDeclarationCommand),
			alternativeImplementationCommand: EditorStringOption.string(input.alternativeImplementationCommand, this.defaultValue.alternativeImplementationCommand),
			alternativeReferenceCommand: EditorStringOption.string(input.alternativeReferenceCommand, this.defaultValue.alternativeReferenceCommand),
			alternativeTestsCommand: EditorStringOption.string(input.alternativeTestsCommand, this.defaultValue.alternativeTestsCommand),
		};
	}
}

//#endregion

//#region hover

/**
 * Configuration options for editor hover
 */
export interface IEditorHoverOptions {
	/**
	 * Enable the hover.
	 * Defaults to true.
	 */
	enabled?: boolean;
	/**
	 * Delay for showing the hover.
	 * Defaults to 300.
	 */
	delay?: number;
	/**
	 * Is the hover sticky such that it can be clicked and its contents selected?
	 * Defaults to true.
	 */
	sticky?: boolean;
	/**
	 * Controls how long the hover is visible after you hovered out of it.
	 * Require sticky setting to be true.
	 */
	hidingDelay?: number;
	/**
	 * Should the hover be shown above the line if possible?
	 * Defaults to false.
	 */
	above?: boolean;
}

/**
 * @internal
 */
export type EditorHoverOptions = Readonly<Required<IEditorHoverOptions>>;

class EditorHover extends BaseEditorOption<EditorOption.hover, IEditorHoverOptions, EditorHoverOptions> {

	constructor() {
		const defaults: EditorHoverOptions = {
			enabled: true,
			delay: 300,
			hidingDelay: 300,
			sticky: true,
			above: true,
		};
		super(
			EditorOption.hover, 'hover', defaults,
			{
				'editor.hover.enabled': {
					type: 'boolean',
					default: defaults.enabled,
					description: nls.localize('hover.enabled', "Controls whether the hover is shown.")
				},
				'editor.hover.delay': {
					type: 'number',
					default: defaults.delay,
					minimum: 0,
					maximum: 10000,
					description: nls.localize('hover.delay', "Controls the delay in milliseconds after which the hover is shown.")
				},
				'editor.hover.sticky': {
					type: 'boolean',
					default: defaults.sticky,
					description: nls.localize('hover.sticky', "Controls whether the hover should remain visible when mouse is moved over it.")
				},
				'editor.hover.hidingDelay': {
					type: 'integer',
					minimum: 0,
					default: defaults.hidingDelay,
					description: nls.localize('hover.hidingDelay', "Controls the delay in milliseconds after which the hover is hidden. Requires `editor.hover.sticky` to be enabled.")
				},
				'editor.hover.above': {
					type: 'boolean',
					default: defaults.above,
					description: nls.localize('hover.above', "Prefer showing hovers above the line, if there's space.")
				},
			}
		);
	}

	public validate(_input: any): EditorHoverOptions {
		if (!_input || typeof _input !== 'object') {
			return this.defaultValue;
		}
		const input = _input as IEditorHoverOptions;
		return {
			enabled: boolean(input.enabled, this.defaultValue.enabled),
			delay: EditorIntOption.clampedInt(input.delay, this.defaultValue.delay, 0, 10000),
			sticky: boolean(input.sticky, this.defaultValue.sticky),
			hidingDelay: EditorIntOption.clampedInt(input.hidingDelay, this.defaultValue.hidingDelay, 0, 600000),
			above: boolean(input.above, this.defaultValue.above),
		};
	}
}

//#endregion

//#region layoutInfo

/**
 * A description for the overview ruler position.
 */
export interface OverviewRulerPosition {
	/**
	 * Width of the overview ruler
	 */
	readonly width: number;
	/**
	 * Height of the overview ruler
	 */
	readonly height: number;
	/**
	 * Top position for the overview ruler
	 */
	readonly top: number;
	/**
	 * Right position for the overview ruler
	 */
	readonly right: number;
}

export const enum RenderMinimap {
	None = 0,
	Text = 1,
	Blocks = 2,
}

/**
 * The internal layout details of the editor.
 */
export interface EditorLayoutInfo {

	/**
	 * Full editor width.
	 */
	readonly width: number;
	/**
	 * Full editor height.
	 */
	readonly height: number;

	/**
	 * Left position for the glyph margin.
	 */
	readonly glyphMarginLeft: number;
	/**
	 * The width of the glyph margin.
	 */
	readonly glyphMarginWidth: number;

	/**
	 * The number of decoration lanes to render in the glyph margin.
	 */
	readonly glyphMarginDecorationLaneCount: number;

	/**
	 * Left position for the line numbers.
	 */
	readonly lineNumbersLeft: number;
	/**
	 * The width of the line numbers.
	 */
	readonly lineNumbersWidth: number;

	/**
	 * Left position for the line decorations.
	 */
	readonly decorationsLeft: number;
	/**
	 * The width of the line decorations.
	 */
	readonly decorationsWidth: number;

	/**
	 * Left position for the content (actual text)
	 */
	readonly contentLeft: number;
	/**
	 * The width of the content (actual text)
	 */
	readonly contentWidth: number;

	/**
	 * Layout information for the minimap
	 */
	readonly minimap: EditorMinimapLayoutInfo;

	/**
	 * The number of columns (of typical characters) fitting on a viewport line.
	 */
	readonly viewportColumn: number;

	readonly isWordWrapMinified: boolean;
	readonly isViewportWrapping: boolean;
	readonly wrappingColumn: number;

	/**
	 * The width of the vertical scrollbar.
	 */
	readonly verticalScrollbarWidth: number;
	/**
	 * The height of the horizontal scrollbar.
	 */
	readonly horizontalScrollbarHeight: number;

	/**
	 * The position of the overview ruler.
	 */
	readonly overviewRuler: OverviewRulerPosition;
}

/**
 * The internal layout details of the editor.
 */
export interface EditorMinimapLayoutInfo {
	readonly renderMinimap: RenderMinimap;
	readonly minimapLeft: number;
	readonly minimapWidth: number;
	readonly minimapHeightIsEditorHeight: boolean;
	readonly minimapIsSampling: boolean;
	readonly minimapScale: number;
	readonly minimapLineHeight: number;
	readonly minimapCanvasInnerWidth: number;
	readonly minimapCanvasInnerHeight: number;
	readonly minimapCanvasOuterWidth: number;
	readonly minimapCanvasOuterHeight: number;
}

/**
 * @internal
 */
export interface EditorLayoutInfoComputerEnv {
	readonly memory: ComputeOptionsMemory | null;
	readonly outerWidth: number;
	readonly outerHeight: number;
	readonly isDominatedByLongLines: boolean;
	readonly lineHeight: number;
	readonly viewLineCount: number;
	readonly lineNumbersDigitCount: number;
	readonly typicalHalfwidthCharacterWidth: number;
	readonly maxDigitWidth: number;
	readonly pixelRatio: number;
	readonly glyphMarginDecorationLaneCount: number;
}

/**
 * @internal
 */
export interface IEditorLayoutComputerInput {
	readonly outerWidth: number;
	readonly outerHeight: number;
	readonly isDominatedByLongLines: boolean;
	readonly lineHeight: number;
	readonly lineNumbersDigitCount: number;
	readonly typicalHalfwidthCharacterWidth: number;
	readonly maxDigitWidth: number;
	readonly pixelRatio: number;
	readonly glyphMargin: boolean;
	readonly lineDecorationsWidth: string | number;
	readonly folding: boolean;
	readonly minimap: Readonly<Required<IEditorMinimapOptions>>;
	readonly scrollbar: InternalEditorScrollbarOptions;
	readonly lineNumbers: InternalEditorRenderLineNumbersOptions;
	readonly lineNumbersMinChars: number;
	readonly scrollBeyondLastLine: boolean;
	readonly wordWrap: 'wordWrapColumn' | 'on' | 'off' | 'bounded';
	readonly wordWrapColumn: number;
	readonly wordWrapMinified: boolean;
	readonly accessibilitySupport: AccessibilitySupport;
}

/**
 * @internal
 */
export interface IMinimapLayoutInput {
	readonly outerWidth: number;
	readonly outerHeight: number;
	readonly lineHeight: number;
	readonly typicalHalfwidthCharacterWidth: number;
	readonly pixelRatio: number;
	readonly scrollBeyondLastLine: boolean;
	readonly paddingTop: number;
	readonly paddingBottom: number;
	readonly minimap: Readonly<Required<IEditorMinimapOptions>>;
	readonly verticalScrollbarWidth: number;
	readonly viewLineCount: number;
	readonly remainingWidth: number;
	readonly isViewportWrapping: boolean;
}

/**
 * @internal
 */
export class EditorLayoutInfoComputer extends ComputedEditorOption<EditorOption.layoutInfo, EditorLayoutInfo> {

	constructor() {
		super(EditorOption.layoutInfo);
	}

	public compute(env: IEnvironmentalOptions, options: IComputedEditorOptions, _: EditorLayoutInfo): EditorLayoutInfo {
		return EditorLayoutInfoComputer.computeLayout(options, {
			memory: env.memory,
			outerWidth: env.outerWidth,
			outerHeight: env.outerHeight,
			isDominatedByLongLines: env.isDominatedByLongLines,
			lineHeight: env.fontInfo.lineHeight,
			viewLineCount: env.viewLineCount,
			lineNumbersDigitCount: env.lineNumbersDigitCount,
			typicalHalfwidthCharacterWidth: env.fontInfo.typicalHalfwidthCharacterWidth,
			maxDigitWidth: env.fontInfo.maxDigitWidth,
			pixelRatio: env.pixelRatio,
			glyphMarginDecorationLaneCount: env.glyphMarginDecorationLaneCount
		});
	}

	public static computeContainedMinimapLineCount(input: {
		viewLineCount: number;
		scrollBeyondLastLine: boolean;
		paddingTop: number;
		paddingBottom: number;
		height: number;
		lineHeight: number;
		pixelRatio: number;
	}): { typicalViewportLineCount: number; extraLinesBeforeFirstLine: number; extraLinesBeyondLastLine: number; desiredRatio: number; minimapLineCount: number } {
		const typicalViewportLineCount = input.height / input.lineHeight;
		const extraLinesBeforeFirstLine = Math.floor(input.paddingTop / input.lineHeight);
		let extraLinesBeyondLastLine = Math.floor(input.paddingBottom / input.lineHeight);
		if (input.scrollBeyondLastLine) {
			extraLinesBeyondLastLine = Math.max(extraLinesBeyondLastLine, typicalViewportLineCount - 1);
		}
		const desiredRatio = (extraLinesBeforeFirstLine + input.viewLineCount + extraLinesBeyondLastLine) / (input.pixelRatio * input.height);
		const minimapLineCount = Math.floor(input.viewLineCount / desiredRatio);
		return { typicalViewportLineCount, extraLinesBeforeFirstLine, extraLinesBeyondLastLine, desiredRatio, minimapLineCount };
	}

	private static _computeMinimapLayout(input: IMinimapLayoutInput, memory: ComputeOptionsMemory): EditorMinimapLayoutInfo {
		const outerWidth = input.outerWidth;
		const outerHeight = input.outerHeight;
		const pixelRatio = input.pixelRatio;

		if (!input.minimap.enabled) {
			return {
				renderMinimap: RenderMinimap.None,
				minimapLeft: 0,
				minimapWidth: 0,
				minimapHeightIsEditorHeight: false,
				minimapIsSampling: false,
				minimapScale: 1,
				minimapLineHeight: 1,
				minimapCanvasInnerWidth: 0,
				minimapCanvasInnerHeight: Math.floor(pixelRatio * outerHeight),
				minimapCanvasOuterWidth: 0,
				minimapCanvasOuterHeight: outerHeight,
			};
		}

		// Can use memory if only the `viewLineCount` and `remainingWidth` have changed
		const stableMinimapLayoutInput = memory.stableMinimapLayoutInput;
		const couldUseMemory = (
			stableMinimapLayoutInput
			// && input.outerWidth === lastMinimapLayoutInput.outerWidth !!! INTENTIONAL OMITTED
			&& input.outerHeight === stableMinimapLayoutInput.outerHeight
			&& input.lineHeight === stableMinimapLayoutInput.lineHeight
			&& input.typicalHalfwidthCharacterWidth === stableMinimapLayoutInput.typicalHalfwidthCharacterWidth
			&& input.pixelRatio === stableMinimapLayoutInput.pixelRatio
			&& input.scrollBeyondLastLine === stableMinimapLayoutInput.scrollBeyondLastLine
			&& input.paddingTop === stableMinimapLayoutInput.paddingTop
			&& input.paddingBottom === stableMinimapLayoutInput.paddingBottom
			&& input.minimap.enabled === stableMinimapLayoutInput.minimap.enabled
			&& input.minimap.side === stableMinimapLayoutInput.minimap.side
			&& input.minimap.size === stableMinimapLayoutInput.minimap.size
			&& input.minimap.showSlider === stableMinimapLayoutInput.minimap.showSlider
			&& input.minimap.renderCharacters === stableMinimapLayoutInput.minimap.renderCharacters
			&& input.minimap.maxColumn === stableMinimapLayoutInput.minimap.maxColumn
			&& input.minimap.scale === stableMinimapLayoutInput.minimap.scale
			&& input.verticalScrollbarWidth === stableMinimapLayoutInput.verticalScrollbarWidth
			// && input.viewLineCount === lastMinimapLayoutInput.viewLineCount !!! INTENTIONAL OMITTED
			// && input.remainingWidth === lastMinimapLayoutInput.remainingWidth !!! INTENTIONAL OMITTED
			&& input.isViewportWrapping === stableMinimapLayoutInput.isViewportWrapping
		);

		const lineHeight = input.lineHeight;
		const typicalHalfwidthCharacterWidth = input.typicalHalfwidthCharacterWidth;
		const scrollBeyondLastLine = input.scrollBeyondLastLine;
		const minimapRenderCharacters = input.minimap.renderCharacters;
		let minimapScale = (pixelRatio >= 2 ? Math.round(input.minimap.scale * 2) : input.minimap.scale);
		const minimapMaxColumn = input.minimap.maxColumn;
		const minimapSize = input.minimap.size;
		const minimapSide = input.minimap.side;
		const verticalScrollbarWidth = input.verticalScrollbarWidth;
		const viewLineCount = input.viewLineCount;
		const remainingWidth = input.remainingWidth;
		const isViewportWrapping = input.isViewportWrapping;

		const baseCharHeight = minimapRenderCharacters ? 2 : 3;
		let minimapCanvasInnerHeight = Math.floor(pixelRatio * outerHeight);
		const minimapCanvasOuterHeight = minimapCanvasInnerHeight / pixelRatio;
		let minimapHeightIsEditorHeight = false;
		let minimapIsSampling = false;
		let minimapLineHeight = baseCharHeight * minimapScale;
		let minimapCharWidth = minimapScale / pixelRatio;
		let minimapWidthMultiplier: number = 1;

		if (minimapSize === 'fill' || minimapSize === 'fit') {
			const { typicalViewportLineCount, extraLinesBeforeFirstLine, extraLinesBeyondLastLine, desiredRatio, minimapLineCount } = EditorLayoutInfoComputer.computeContainedMinimapLineCount({
				viewLineCount: viewLineCount,
				scrollBeyondLastLine: scrollBeyondLastLine,
				paddingTop: input.paddingTop,
				paddingBottom: input.paddingBottom,
				height: outerHeight,
				lineHeight: lineHeight,
				pixelRatio: pixelRatio
			});
			// ratio is intentionally not part of the layout to avoid the layout changing all the time
			// when doing sampling
			const ratio = viewLineCount / minimapLineCount;

			if (ratio > 1) {
				minimapHeightIsEditorHeight = true;
				minimapIsSampling = true;
				minimapScale = 1;
				minimapLineHeight = 1;
				minimapCharWidth = minimapScale / pixelRatio;
			} else {
				let fitBecomesFill = false;
				let maxMinimapScale = minimapScale + 1;

				if (minimapSize === 'fit') {
					const effectiveMinimapHeight = Math.ceil((extraLinesBeforeFirstLine + viewLineCount + extraLinesBeyondLastLine) * minimapLineHeight);
					if (isViewportWrapping && couldUseMemory && remainingWidth <= memory.stableFitRemainingWidth) {
						// There is a loop when using `fit` and viewport wrapping:
						// - view line count impacts minimap layout
						// - minimap layout impacts viewport width
						// - viewport width impacts view line count
						// To break the loop, once we go to a smaller minimap scale, we try to stick with it.
						fitBecomesFill = true;
						maxMinimapScale = memory.stableFitMaxMinimapScale;
					} else {
						fitBecomesFill = (effectiveMinimapHeight > minimapCanvasInnerHeight);
					}
				}

				if (minimapSize === 'fill' || fitBecomesFill) {
					minimapHeightIsEditorHeight = true;
					const configuredMinimapScale = minimapScale;
					minimapLineHeight = Math.min(lineHeight * pixelRatio, Math.max(1, Math.floor(1 / desiredRatio)));
					if (isViewportWrapping && couldUseMemory && remainingWidth <= memory.stableFitRemainingWidth) {
						// There is a loop when using `fill` and viewport wrapping:
						// - view line count impacts minimap layout
						// - minimap layout impacts viewport width
						// - viewport width impacts view line count
						// To break the loop, once we go to a smaller minimap scale, we try to stick with it.
						maxMinimapScale = memory.stableFitMaxMinimapScale;
					}
					minimapScale = Math.min(maxMinimapScale, Math.max(1, Math.floor(minimapLineHeight / baseCharHeight)));
					if (minimapScale > configuredMinimapScale) {
						minimapWidthMultiplier = Math.min(2, minimapScale / configuredMinimapScale);
					}
					minimapCharWidth = minimapScale / pixelRatio / minimapWidthMultiplier;
					minimapCanvasInnerHeight = Math.ceil((Math.max(typicalViewportLineCount, extraLinesBeforeFirstLine + viewLineCount + extraLinesBeyondLastLine)) * minimapLineHeight);
					if (isViewportWrapping) {
						// remember for next time
						memory.stableMinimapLayoutInput = input;
						memory.stableFitRemainingWidth = remainingWidth;
						memory.stableFitMaxMinimapScale = minimapScale;
					} else {
						memory.stableMinimapLayoutInput = null;
						memory.stableFitRemainingWidth = 0;
					}
				}
			}
		}

		// Given:
		// (leaving 2px for the cursor to have space after the last character)
		// viewportColumn = (contentWidth - verticalScrollbarWidth - 2) / typicalHalfwidthCharacterWidth
		// minimapWidth = viewportColumn * minimapCharWidth
		// contentWidth = remainingWidth - minimapWidth
		// What are good values for contentWidth and minimapWidth ?

		// minimapWidth = ((contentWidth - verticalScrollbarWidth - 2) / typicalHalfwidthCharacterWidth) * minimapCharWidth
		// typicalHalfwidthCharacterWidth * minimapWidth = (contentWidth - verticalScrollbarWidth - 2) * minimapCharWidth
		// typicalHalfwidthCharacterWidth * minimapWidth = (remainingWidth - minimapWidth - verticalScrollbarWidth - 2) * minimapCharWidth
		// (typicalHalfwidthCharacterWidth + minimapCharWidth) * minimapWidth = (remainingWidth - verticalScrollbarWidth - 2) * minimapCharWidth
		// minimapWidth = ((remainingWidth - verticalScrollbarWidth - 2) * minimapCharWidth) / (typicalHalfwidthCharacterWidth + minimapCharWidth)

		const minimapMaxWidth = Math.floor(minimapMaxColumn * minimapCharWidth);
		const minimapWidth = Math.min(minimapMaxWidth, Math.max(0, Math.floor(((remainingWidth - verticalScrollbarWidth - 2) * minimapCharWidth) / (typicalHalfwidthCharacterWidth + minimapCharWidth))) + MINIMAP_GUTTER_WIDTH);

		let minimapCanvasInnerWidth = Math.floor(pixelRatio * minimapWidth);
		const minimapCanvasOuterWidth = minimapCanvasInnerWidth / pixelRatio;
		minimapCanvasInnerWidth = Math.floor(minimapCanvasInnerWidth * minimapWidthMultiplier);

		const renderMinimap = (minimapRenderCharacters ? RenderMinimap.Text : RenderMinimap.Blocks);
		const minimapLeft = (minimapSide === 'left' ? 0 : (outerWidth - minimapWidth - verticalScrollbarWidth));

		return {
			renderMinimap,
			minimapLeft,
			minimapWidth,
			minimapHeightIsEditorHeight,
			minimapIsSampling,
			minimapScale,
			minimapLineHeight,
			minimapCanvasInnerWidth,
			minimapCanvasInnerHeight,
			minimapCanvasOuterWidth,
			minimapCanvasOuterHeight,
		};
	}

	public static computeLayout(options: IComputedEditorOptions, env: EditorLayoutInfoComputerEnv): EditorLayoutInfo {
		const outerWidth = env.outerWidth | 0;
		const outerHeight = env.outerHeight | 0;
		const lineHeight = env.lineHeight | 0;
		const lineNumbersDigitCount = env.lineNumbersDigitCount | 0;
		const typicalHalfwidthCharacterWidth = env.typicalHalfwidthCharacterWidth;
		const maxDigitWidth = env.maxDigitWidth;
		const pixelRatio = env.pixelRatio;
		const viewLineCount = env.viewLineCount;

		const wordWrapOverride2 = options.get(EditorOption.wordWrapOverride2);
		const wordWrapOverride1 = (wordWrapOverride2 === 'inherit' ? options.get(EditorOption.wordWrapOverride1) : wordWrapOverride2);
		const wordWrap = (wordWrapOverride1 === 'inherit' ? options.get(EditorOption.wordWrap) : wordWrapOverride1);

		const wordWrapColumn = options.get(EditorOption.wordWrapColumn);
		const isDominatedByLongLines = env.isDominatedByLongLines;

		const showGlyphMargin = options.get(EditorOption.glyphMargin);
		const showLineNumbers = (options.get(EditorOption.lineNumbers).renderType !== RenderLineNumbersType.Off);
		const lineNumbersMinChars = options.get(EditorOption.lineNumbersMinChars);
		const scrollBeyondLastLine = options.get(EditorOption.scrollBeyondLastLine);
		const padding = options.get(EditorOption.padding);
		const minimap = options.get(EditorOption.minimap);

		const scrollbar = options.get(EditorOption.scrollbar);
		const verticalScrollbarWidth = scrollbar.verticalScrollbarSize;
		const verticalScrollbarHasArrows = scrollbar.verticalHasArrows;
		const scrollbarArrowSize = scrollbar.arrowSize;
		const horizontalScrollbarHeight = scrollbar.horizontalScrollbarSize;

		const folding = options.get(EditorOption.folding);
		const showFoldingDecoration = options.get(EditorOption.showFoldingControls) !== 'never';

		let lineDecorationsWidth = options.get(EditorOption.lineDecorationsWidth);
		if (folding && showFoldingDecoration) {
			lineDecorationsWidth += 16;
		}

		let lineNumbersWidth = 0;
		if (showLineNumbers) {
			const digitCount = Math.max(lineNumbersDigitCount, lineNumbersMinChars);
			lineNumbersWidth = Math.round(digitCount * maxDigitWidth);
		}

		let glyphMarginWidth = 0;
		if (showGlyphMargin) {
			glyphMarginWidth = lineHeight * env.glyphMarginDecorationLaneCount;
		}

		let glyphMarginLeft = 0;
		let lineNumbersLeft = glyphMarginLeft + glyphMarginWidth;
		let decorationsLeft = lineNumbersLeft + lineNumbersWidth;
		let contentLeft = decorationsLeft + lineDecorationsWidth;

		const remainingWidth = outerWidth - glyphMarginWidth - lineNumbersWidth - lineDecorationsWidth;

		let isWordWrapMinified = false;
		let isViewportWrapping = false;
		let wrappingColumn = -1;

		if (wordWrapOverride1 === 'inherit' && isDominatedByLongLines) {
			// Force viewport width wrapping if model is dominated by long lines
			isWordWrapMinified = true;
			isViewportWrapping = true;
		} else if (wordWrap === 'on' || wordWrap === 'bounded') {
			isViewportWrapping = true;
		} else if (wordWrap === 'wordWrapColumn') {
			wrappingColumn = wordWrapColumn;
		}

		const minimapLayout = EditorLayoutInfoComputer._computeMinimapLayout({
			outerWidth: outerWidth,
			outerHeight: outerHeight,
			lineHeight: lineHeight,
			typicalHalfwidthCharacterWidth: typicalHalfwidthCharacterWidth,
			pixelRatio: pixelRatio,
			scrollBeyondLastLine: scrollBeyondLastLine,
			paddingTop: padding.top,
			paddingBottom: padding.bottom,
			minimap: minimap,
			verticalScrollbarWidth: verticalScrollbarWidth,
			viewLineCount: viewLineCount,
			remainingWidth: remainingWidth,
			isViewportWrapping: isViewportWrapping,
		}, env.memory || new ComputeOptionsMemory());

		if (minimapLayout.renderMinimap !== RenderMinimap.None && minimapLayout.minimapLeft === 0) {
			// the minimap is rendered to the left, so move everything to the right
			glyphMarginLeft += minimapLayout.minimapWidth;
			lineNumbersLeft += minimapLayout.minimapWidth;
			decorationsLeft += minimapLayout.minimapWidth;
			contentLeft += minimapLayout.minimapWidth;
		}
		const contentWidth = remainingWidth - minimapLayout.minimapWidth;

		// (leaving 2px for the cursor to have space after the last character)
		const viewportColumn = Math.max(1, Math.floor((contentWidth - verticalScrollbarWidth - 2) / typicalHalfwidthCharacterWidth));

		const verticalArrowSize = (verticalScrollbarHasArrows ? scrollbarArrowSize : 0);

		if (isViewportWrapping) {
			// compute the actual wrappingColumn
			wrappingColumn = Math.max(1, viewportColumn);
			if (wordWrap === 'bounded') {
				wrappingColumn = Math.min(wrappingColumn, wordWrapColumn);
			}
		}

		return {
			width: outerWidth,
			height: outerHeight,

			glyphMarginLeft: glyphMarginLeft,
			glyphMarginWidth: glyphMarginWidth,
			glyphMarginDecorationLaneCount: env.glyphMarginDecorationLaneCount,

			lineNumbersLeft: lineNumbersLeft,
			lineNumbersWidth: lineNumbersWidth,

			decorationsLeft: decorationsLeft,
			decorationsWidth: lineDecorationsWidth,

			contentLeft: contentLeft,
			contentWidth: contentWidth,

			minimap: minimapLayout,

			viewportColumn: viewportColumn,

			isWordWrapMinified: isWordWrapMinified,
			isViewportWrapping: isViewportWrapping,
			wrappingColumn: wrappingColumn,

			verticalScrollbarWidth: verticalScrollbarWidth,
			horizontalScrollbarHeight: horizontalScrollbarHeight,

			overviewRuler: {
				top: verticalArrowSize,
				width: verticalScrollbarWidth,
				height: (outerHeight - 2 * verticalArrowSize),
				right: 0
			}
		};
	}
}

//#endregion

//#region WrappingStrategy
class WrappingStrategy extends BaseEditorOption<EditorOption.wrappingStrategy, 'simple' | 'advanced', 'simple' | 'advanced'> {

	constructor() {
		super(EditorOption.wrappingStrategy, 'wrappingStrategy', 'simple',
			{
				'editor.wrappingStrategy': {
					enumDescriptions: [
						nls.localize('wrappingStrategy.simple', "Assumes that all characters are of the same width. This is a fast algorithm that works correctly for monospace fonts and certain scripts (like Latin characters) where glyphs are of equal width."),
						nls.localize('wrappingStrategy.advanced', "Delegates wrapping points computation to the browser. This is a slow algorithm, that might cause freezes for large files, but it works correctly in all cases.")
					],
					type: 'string',
					enum: ['simple', 'advanced'],
					default: 'simple',
					description: nls.localize('wrappingStrategy', "Controls the algorithm that computes wrapping points. Note that when in accessibility mode, advanced will be used for the best experience.")
				}
			}
		);
	}

	public validate(input: any): 'simple' | 'advanced' {
		return stringSet<'simple' | 'advanced'>(input, 'simple', ['simple', 'advanced']);
	}

	public override compute(env: IEnvironmentalOptions, options: IComputedEditorOptions, value: 'simple' | 'advanced'): 'simple' | 'advanced' {
		const accessibilitySupport = options.get(EditorOption.accessibilitySupport);
		if (accessibilitySupport === AccessibilitySupport.Enabled) {
			// if we know for a fact that a screen reader is attached, we switch our strategy to advanced to
			// help that the editor's wrapping points match the textarea's wrapping points
			return 'advanced';
		}
		return value;
	}
}
//#endregion

//#region lightbulb

export enum ShowLightbulbIconMode {
	Off = 'off',
	OnCode = 'onCode',
	On = 'on'
}

/**
 * Configuration options for editor lightbulb
 */
export interface IEditorLightbulbOptions {
	/**
	 * Enable the lightbulb code action.
	 * The three possible values are `off`, `on` and `onCode` and the default is `onCode`.
	 * `off` disables the code action menu.
	 * `on` shows the code action menu on code and on empty lines.
	 * `onCode` shows the code action menu on code only.
	 */
	enabled?: ShowLightbulbIconMode;
}

/**
 * @internal
 */
export type EditorLightbulbOptions = Readonly<Required<IEditorLightbulbOptions>>;

class EditorLightbulb extends BaseEditorOption<EditorOption.lightbulb, IEditorLightbulbOptions, EditorLightbulbOptions> {

	constructor() {
		const defaults: EditorLightbulbOptions = { enabled: ShowLightbulbIconMode.OnCode };
		super(
			EditorOption.lightbulb, 'lightbulb', defaults,
			{
				'editor.lightbulb.enabled': {
					type: 'string',
					enum: [ShowLightbulbIconMode.Off, ShowLightbulbIconMode.OnCode, ShowLightbulbIconMode.On],
					default: defaults.enabled,
					enumDescriptions: [
						nls.localize('editor.lightbulb.enabled.off', 'Disable the code action menu.'),
						nls.localize('editor.lightbulb.enabled.onCode', 'Show the code action menu when the cursor is on lines with code.'),
						nls.localize('editor.lightbulb.enabled.on', 'Show the code action menu when the cursor is on lines with code or on empty lines.'),
					],
					description: nls.localize('enabled', "Enables the Code Action lightbulb in the editor.")
				}
			}
		);
	}

	public validate(_input: any): EditorLightbulbOptions {
		if (!_input || typeof _input !== 'object') {
			return this.defaultValue;
		}
		const input = _input as IEditorLightbulbOptions;
		return {
			enabled: stringSet(input.enabled, this.defaultValue.enabled, [ShowLightbulbIconMode.Off, ShowLightbulbIconMode.OnCode, ShowLightbulbIconMode.On])
		};
	}
}

//#endregion

//#region stickyScroll

export interface IEditorStickyScrollOptions {
	/**
	 * Enable the sticky scroll
	 */
	enabled?: boolean;
	/**
	 * Maximum number of sticky lines to show
	 */
	maxLineCount?: number;
	/**
	 * Model to choose for sticky scroll by default
	 */
	defaultModel?: 'outlineModel' | 'foldingProviderModel' | 'indentationModel';
	/**
	 * Define whether to scroll sticky scroll with editor horizontal scrollbae
	 */
	scrollWithEditor?: boolean;
}

/**
 * @internal
 */
export type EditorStickyScrollOptions = Readonly<Required<IEditorStickyScrollOptions>>;

class EditorStickyScroll extends BaseEditorOption<EditorOption.stickyScroll, IEditorStickyScrollOptions, EditorStickyScrollOptions> {

	constructor() {
		const defaults: EditorStickyScrollOptions = { enabled: true, maxLineCount: 5, defaultModel: 'outlineModel', scrollWithEditor: true };
		super(
			EditorOption.stickyScroll, 'stickyScroll', defaults,
			{
				'editor.stickyScroll.enabled': {
					type: 'boolean',
					default: defaults.enabled,
					description: nls.localize('editor.stickyScroll.enabled', "Shows the nested current scopes during the scroll at the top of the editor.")
				},
				'editor.stickyScroll.maxLineCount': {
					type: 'number',
					default: defaults.maxLineCount,
					minimum: 1,
					maximum: 20,
					description: nls.localize('editor.stickyScroll.maxLineCount', "Defines the maximum number of sticky lines to show.")
				},
				'editor.stickyScroll.defaultModel': {
					type: 'string',
					enum: ['outlineModel', 'foldingProviderModel', 'indentationModel'],
					default: defaults.defaultModel,
					description: nls.localize('editor.stickyScroll.defaultModel', "Defines the model to use for determining which lines to stick. If the outline model does not exist, it will fall back on the folding provider model which falls back on the indentation model. This order is respected in all three cases.")
				},
				'editor.stickyScroll.scrollWithEditor': {
					type: 'boolean',
					default: defaults.scrollWithEditor,
					description: nls.localize('editor.stickyScroll.scrollWithEditor', "Enable scrolling of Sticky Scroll with the editor's horizontal scrollbar.")
				},
			}
		);
	}

	public validate(_input: any): EditorStickyScrollOptions {
		if (!_input || typeof _input !== 'object') {
			return this.defaultValue;
		}
		const input = _input as IEditorStickyScrollOptions;
		return {
			enabled: boolean(input.enabled, this.defaultValue.enabled),
			maxLineCount: EditorIntOption.clampedInt(input.maxLineCount, this.defaultValue.maxLineCount, 1, 20),
			defaultModel: stringSet<'outlineModel' | 'foldingProviderModel' | 'indentationModel'>(input.defaultModel, this.defaultValue.defaultModel, ['outlineModel', 'foldingProviderModel', 'indentationModel']),
			scrollWithEditor: boolean(input.scrollWithEditor, this.defaultValue.scrollWithEditor)
		};
	}
}

//#endregion

//#region inlayHints

/**
 * Configuration options for editor inlayHints
 */
export interface IEditorInlayHintsOptions {
	/**
	 * Enable the inline hints.
	 * Defaults to true.
	 */
	enabled?: 'on' | 'off' | 'offUnlessPressed' | 'onUnlessPressed';

	/**
	 * Font size of inline hints.
	 * Default to 90% of the editor font size.
	 */
	fontSize?: number;

	/**
	 * Font family of inline hints.
	 * Defaults to editor font family.
	 */
	fontFamily?: string;

	/**
	 * Enables the padding around the inlay hint.
	 * Defaults to false.
	 */
	padding?: boolean;

	/**
	 * Maximum length for inlay hints per line
	 * Set to 0 to have an unlimited length.
	 */
	maximumLength?: number;
}

/**
 * @internal
 */
export type EditorInlayHintsOptions = Readonly<Required<IEditorInlayHintsOptions>>;

class EditorInlayHints extends BaseEditorOption<EditorOption.inlayHints, IEditorInlayHintsOptions, EditorInlayHintsOptions> {

	constructor() {
		const defaults: EditorInlayHintsOptions = { enabled: 'on', fontSize: 0, fontFamily: '', padding: false, maximumLength: 43 };
		super(
			EditorOption.inlayHints, 'inlayHints', defaults,
			{
				'editor.inlayHints.enabled': {
					type: 'string',
					default: defaults.enabled,
					description: nls.localize('inlayHints.enable', "Enables the inlay hints in the editor."),
					enum: ['on', 'onUnlessPressed', 'offUnlessPressed', 'off'],
					markdownEnumDescriptions: [
						nls.localize('editor.inlayHints.on', "Inlay hints are enabled"),
						nls.localize('editor.inlayHints.onUnlessPressed', "Inlay hints are showing by default and hide when holding {0}", platform.isMacintosh ? `Ctrl+Option` : `Ctrl+Alt`),
						nls.localize('editor.inlayHints.offUnlessPressed', "Inlay hints are hidden by default and show when holding {0}", platform.isMacintosh ? `Ctrl+Option` : `Ctrl+Alt`),
						nls.localize('editor.inlayHints.off', "Inlay hints are disabled"),
					],
				},
				'editor.inlayHints.fontSize': {
					type: 'number',
					default: defaults.fontSize,
					markdownDescription: nls.localize('inlayHints.fontSize', "Controls font size of inlay hints in the editor. As default the {0} is used when the configured value is less than {1} or greater than the editor font size.", '`#editor.fontSize#`', '`5`')
				},
				'editor.inlayHints.fontFamily': {
					type: 'string',
					default: defaults.fontFamily,
					markdownDescription: nls.localize('inlayHints.fontFamily', "Controls font family of inlay hints in the editor. When set to empty, the {0} is used.", '`#editor.fontFamily#`')
				},
				'editor.inlayHints.padding': {
					type: 'boolean',
					default: defaults.padding,
					description: nls.localize('inlayHints.padding', "Enables the padding around the inlay hints in the editor.")
				},
				'editor.inlayHints.maximumLength': {
					type: 'number',
					default: defaults.maximumLength,
					markdownDescription: nls.localize('inlayHints.maximumLength', "Maximum overall length of inlay hints, for a single line, before they get truncated by the editor. Set to `0` to never truncate")
				}
			}
		);
	}

	public validate(_input: any): EditorInlayHintsOptions {
		if (!_input || typeof _input !== 'object') {
			return this.defaultValue;
		}
		const input = _input as IEditorInlayHintsOptions;
		if (typeof input.enabled === 'boolean') {
			input.enabled = input.enabled ? 'on' : 'off';
		}
		return {
			enabled: stringSet<'on' | 'off' | 'offUnlessPressed' | 'onUnlessPressed'>(input.enabled, this.defaultValue.enabled, ['on', 'off', 'offUnlessPressed', 'onUnlessPressed']),
			fontSize: EditorIntOption.clampedInt(input.fontSize, this.defaultValue.fontSize, 0, 100),
			fontFamily: EditorStringOption.string(input.fontFamily, this.defaultValue.fontFamily),
			padding: boolean(input.padding, this.defaultValue.padding),
			maximumLength: EditorIntOption.clampedInt(input.maximumLength, this.defaultValue.maximumLength, 0, Number.MAX_SAFE_INTEGER),
		};
	}
}

//#endregion

//#region lineDecorationsWidth

class EditorLineDecorationsWidth extends BaseEditorOption<EditorOption.lineDecorationsWidth, number | string, number> {

	constructor() {
		super(EditorOption.lineDecorationsWidth, 'lineDecorationsWidth', 10);
	}

	public validate(input: any): number {
		if (typeof input === 'string' && /^\d+(\.\d+)?ch$/.test(input)) {
			const multiple = parseFloat(input.substring(0, input.length - 2));
			return -multiple; // negative numbers signal a multiple
		} else {
			return EditorIntOption.clampedInt(input, this.defaultValue, 0, 1000);
		}
	}

	public override compute(env: IEnvironmentalOptions, options: IComputedEditorOptions, value: number): number {
		if (value < 0) {
			// negative numbers signal a multiple
			return EditorIntOption.clampedInt(-value * env.fontInfo.typicalHalfwidthCharacterWidth, this.defaultValue, 0, 1000);
		} else {
			return value;
		}
	}
}

//#endregion

//#region lineHeight

class EditorLineHeight extends EditorFloatOption<EditorOption.lineHeight> {

	constructor() {
		super(
			EditorOption.lineHeight, 'lineHeight',
			EDITOR_FONT_DEFAULTS.lineHeight,
			x => EditorFloatOption.clamp(x, 0, 150),
			{ markdownDescription: nls.localize('lineHeight', "Controls the line height. \n - Use 0 to automatically compute the line height from the font size.\n - Values between 0 and 8 will be used as a multiplier with the font size.\n - Values greater than or equal to 8 will be used as effective values.") }
		);
	}

	public override compute(env: IEnvironmentalOptions, options: IComputedEditorOptions, value: number): number {
		// The lineHeight is computed from the fontSize if it is 0.
		// Moreover, the final lineHeight respects the editor zoom level.
		// So take the result from env.fontInfo
		return env.fontInfo.lineHeight;
	}
}

//#endregion

//#region minimap

/**
 * Configuration options for editor minimap
 */
export interface IEditorMinimapOptions {
	/**
	 * Enable the rendering of the minimap.
	 * Defaults to true.
	 */
	enabled?: boolean;
	/**
	 * Control the rendering of minimap.
	 */
	autohide?: boolean;
	/**
	 * Control the side of the minimap in editor.
	 * Defaults to 'right'.
	 */
	side?: 'right' | 'left';
	/**
	 * Control the minimap rendering mode.
	 * Defaults to 'actual'.
	 */
	size?: 'proportional' | 'fill' | 'fit';
	/**
	 * Control the rendering of the minimap slider.
	 * Defaults to 'mouseover'.
	 */
	showSlider?: 'always' | 'mouseover';
	/**
	 * Render the actual text on a line (as opposed to color blocks).
	 * Defaults to true.
	 */
	renderCharacters?: boolean;
	/**
	 * Limit the width of the minimap to render at most a certain number of columns.
	 * Defaults to 120.
	 */
	maxColumn?: number;
	/**
	 * Relative size of the font in the minimap. Defaults to 1.
	 */
	scale?: number;
	/**
	 * Whether to show named regions as section headers. Defaults to true.
	 */
	showRegionSectionHeaders?: boolean;
	/**
	 * Whether to show MARK: comments as section headers. Defaults to true.
	 */
	showMarkSectionHeaders?: boolean;
	/**
	 * Font size of section headers. Defaults to 9.
	 */
	sectionHeaderFontSize?: number;
	/**
	 * Spacing between the section header characters (in CSS px). Defaults to 1.
	 */
	sectionHeaderLetterSpacing?: number;
}

/**
 * @internal
 */
export type EditorMinimapOptions = Readonly<Required<IEditorMinimapOptions>>;

class EditorMinimap extends BaseEditorOption<EditorOption.minimap, IEditorMinimapOptions, EditorMinimapOptions> {

	constructor() {
		const defaults: EditorMinimapOptions = {
			enabled: true,
			size: 'proportional',
			side: 'right',
			showSlider: 'mouseover',
			autohide: false,
			renderCharacters: true,
			maxColumn: 120,
			scale: 1,
			showRegionSectionHeaders: true,
			showMarkSectionHeaders: true,
			sectionHeaderFontSize: 9,
			sectionHeaderLetterSpacing: 1,
		};
		super(
			EditorOption.minimap, 'minimap', defaults,
			{
				'editor.minimap.enabled': {
					type: 'boolean',
					default: defaults.enabled,
					description: nls.localize('minimap.enabled', "Controls whether the minimap is shown.")
				},
				'editor.minimap.autohide': {
					type: 'boolean',
					default: defaults.autohide,
					description: nls.localize('minimap.autohide', "Controls whether the minimap is hidden automatically.")
				},
				'editor.minimap.size': {
					type: 'string',
					enum: ['proportional', 'fill', 'fit'],
					enumDescriptions: [
						nls.localize('minimap.size.proportional', "The minimap has the same size as the editor contents (and might scroll)."),
						nls.localize('minimap.size.fill', "The minimap will stretch or shrink as necessary to fill the height of the editor (no scrolling)."),
						nls.localize('minimap.size.fit', "The minimap will shrink as necessary to never be larger than the editor (no scrolling)."),
					],
					default: defaults.size,
					description: nls.localize('minimap.size', "Controls the size of the minimap.")
				},
				'editor.minimap.side': {
					type: 'string',
					enum: ['left', 'right'],
					default: defaults.side,
					description: nls.localize('minimap.side', "Controls the side where to render the minimap.")
				},
				'editor.minimap.showSlider': {
					type: 'string',
					enum: ['always', 'mouseover'],
					default: defaults.showSlider,
					description: nls.localize('minimap.showSlider', "Controls when the minimap slider is shown.")
				},
				'editor.minimap.scale': {
					type: 'number',
					default: defaults.scale,
					minimum: 1,
					maximum: 3,
					enum: [1, 2, 3],
					description: nls.localize('minimap.scale', "Scale of content drawn in the minimap: 1, 2 or 3.")
				},
				'editor.minimap.renderCharacters': {
					type: 'boolean',
					default: defaults.renderCharacters,
					description: nls.localize('minimap.renderCharacters', "Render the actual characters on a line as opposed to color blocks.")
				},
				'editor.minimap.maxColumn': {
					type: 'number',
					default: defaults.maxColumn,
					description: nls.localize('minimap.maxColumn', "Limit the width of the minimap to render at most a certain number of columns.")
				},
				'editor.minimap.showRegionSectionHeaders': {
					type: 'boolean',
					default: defaults.showRegionSectionHeaders,
					description: nls.localize('minimap.showRegionSectionHeaders', "Controls whether named regions are shown as section headers in the minimap.")
				},
				'editor.minimap.showMarkSectionHeaders': {
					type: 'boolean',
					default: defaults.showMarkSectionHeaders,
					description: nls.localize('minimap.showMarkSectionHeaders', "Controls whether MARK: comments are shown as section headers in the minimap.")
				},
				'editor.minimap.sectionHeaderFontSize': {
					type: 'number',
					default: defaults.sectionHeaderFontSize,
					description: nls.localize('minimap.sectionHeaderFontSize', "Controls the font size of section headers in the minimap.")
				},
				'editor.minimap.sectionHeaderLetterSpacing': {
					type: 'number',
					default: defaults.sectionHeaderLetterSpacing,
					description: nls.localize('minimap.sectionHeaderLetterSpacing', "Controls the amount of space (in pixels) between characters of section header. This helps the readability of the header in small font sizes.")
				}
			}
		);
	}

	public validate(_input: any): EditorMinimapOptions {
		if (!_input || typeof _input !== 'object') {
			return this.defaultValue;
		}
		const input = _input as IEditorMinimapOptions;
		return {
			enabled: boolean(input.enabled, this.defaultValue.enabled),
			autohide: boolean(input.autohide, this.defaultValue.autohide),
			size: stringSet<'proportional' | 'fill' | 'fit'>(input.size, this.defaultValue.size, ['proportional', 'fill', 'fit']),
			side: stringSet<'right' | 'left'>(input.side, this.defaultValue.side, ['right', 'left']),
			showSlider: stringSet<'always' | 'mouseover'>(input.showSlider, this.defaultValue.showSlider, ['always', 'mouseover']),
			renderCharacters: boolean(input.renderCharacters, this.defaultValue.renderCharacters),
			scale: EditorIntOption.clampedInt(input.scale, 1, 1, 3),
			maxColumn: EditorIntOption.clampedInt(input.maxColumn, this.defaultValue.maxColumn, 1, 10000),
			showRegionSectionHeaders: boolean(input.showRegionSectionHeaders, this.defaultValue.showRegionSectionHeaders),
			showMarkSectionHeaders: boolean(input.showMarkSectionHeaders, this.defaultValue.showMarkSectionHeaders),
			sectionHeaderFontSize: EditorFloatOption.clamp(input.sectionHeaderFontSize ?? this.defaultValue.sectionHeaderFontSize, 4, 32),
			sectionHeaderLetterSpacing: EditorFloatOption.clamp(input.sectionHeaderLetterSpacing ?? this.defaultValue.sectionHeaderLetterSpacing, 0, 5),
		};
	}
}

//#endregion

//#region multiCursorModifier

function _multiCursorModifierFromString(multiCursorModifier: 'ctrlCmd' | 'alt'): 'altKey' | 'metaKey' | 'ctrlKey' {
	if (multiCursorModifier === 'ctrlCmd') {
		return (platform.isMacintosh ? 'metaKey' : 'ctrlKey');
	}
	return 'altKey';
}

//#endregion

//#region padding

/**
 * Configuration options for editor padding
 */
export interface IEditorPaddingOptions {
	/**
	 * Spacing between top edge of editor and first line.
	 */
	top?: number;
	/**
	 * Spacing between bottom edge of editor and last line.
	 */
	bottom?: number;
}

/**
 * @internal
 */
export type InternalEditorPaddingOptions = Readonly<Required<IEditorPaddingOptions>>;

class EditorPadding extends BaseEditorOption<EditorOption.padding, IEditorPaddingOptions, InternalEditorPaddingOptions> {

	constructor() {
		super(
			EditorOption.padding, 'padding', { top: 0, bottom: 0 },
			{
				'editor.padding.top': {
					type: 'number',
					default: 0,
					minimum: 0,
					maximum: 1000,
					description: nls.localize('padding.top', "Controls the amount of space between the top edge of the editor and the first line.")
				},
				'editor.padding.bottom': {
					type: 'number',
					default: 0,
					minimum: 0,
					maximum: 1000,
					description: nls.localize('padding.bottom', "Controls the amount of space between the bottom edge of the editor and the last line.")
				}
			}
		);
	}

	public validate(_input: any): InternalEditorPaddingOptions {
		if (!_input || typeof _input !== 'object') {
			return this.defaultValue;
		}
		const input = _input as IEditorPaddingOptions;

		return {
			top: EditorIntOption.clampedInt(input.top, 0, 0, 1000),
			bottom: EditorIntOption.clampedInt(input.bottom, 0, 0, 1000)
		};
	}
}
//#endregion

//#region parameterHints

/**
 * Configuration options for parameter hints
 */
export interface IEditorParameterHintOptions {
	/**
	 * Enable parameter hints.
	 * Defaults to true.
	 */
	enabled?: boolean;
	/**
	 * Enable cycling of parameter hints.
	 * Defaults to false.
	 */
	cycle?: boolean;
}

/**
 * @internal
 */
export type InternalParameterHintOptions = Readonly<Required<IEditorParameterHintOptions>>;

class EditorParameterHints extends BaseEditorOption<EditorOption.parameterHints, IEditorParameterHintOptions, InternalParameterHintOptions> {

	constructor() {
		const defaults: InternalParameterHintOptions = {
			enabled: true,
			cycle: true
		};
		super(
			EditorOption.parameterHints, 'parameterHints', defaults,
			{
				'editor.parameterHints.enabled': {
					type: 'boolean',
					default: defaults.enabled,
					description: nls.localize('parameterHints.enabled', "Enables a pop-up that shows parameter documentation and type information as you type.")
				},
				'editor.parameterHints.cycle': {
					type: 'boolean',
					default: defaults.cycle,
					description: nls.localize('parameterHints.cycle', "Controls whether the parameter hints menu cycles or closes when reaching the end of the list.")
				},
			}
		);
	}

	public validate(_input: any): InternalParameterHintOptions {
		if (!_input || typeof _input !== 'object') {
			return this.defaultValue;
		}
		const input = _input as IEditorParameterHintOptions;
		return {
			enabled: boolean(input.enabled, this.defaultValue.enabled),
			cycle: boolean(input.cycle, this.defaultValue.cycle)
		};
	}
}

//#endregion

//#region pixelRatio

class EditorPixelRatio extends ComputedEditorOption<EditorOption.pixelRatio, number> {

	constructor() {
		super(EditorOption.pixelRatio);
	}

	public compute(env: IEnvironmentalOptions, options: IComputedEditorOptions, _: number): number {
		return env.pixelRatio;
	}
}

//#endregion

//#region

class PlaceholderOption extends BaseEditorOption<EditorOption.placeholder, string | undefined, string | undefined> {
	constructor() {
		super(EditorOption.placeholder, 'placeholder', undefined);
	}

	public validate(input: any): string | undefined {
		if (typeof input === 'undefined') {
			return this.defaultValue;
		}
		if (typeof input === 'string') {
			return input;
		}
		return this.defaultValue;
	}
}
//#endregion

//#region quickSuggestions

export type QuickSuggestionsValue = 'on' | 'inline' | 'off';

/**
 * Configuration options for quick suggestions
 */
export interface IQuickSuggestionsOptions {
	other?: boolean | QuickSuggestionsValue;
	comments?: boolean | QuickSuggestionsValue;
	strings?: boolean | QuickSuggestionsValue;
}

export interface InternalQuickSuggestionsOptions {
	readonly other: QuickSuggestionsValue;
	readonly comments: QuickSuggestionsValue;
	readonly strings: QuickSuggestionsValue;
}

class EditorQuickSuggestions extends BaseEditorOption<EditorOption.quickSuggestions, boolean | IQuickSuggestionsOptions, InternalQuickSuggestionsOptions> {

	public override readonly defaultValue: InternalQuickSuggestionsOptions;

	constructor() {
		const defaults: InternalQuickSuggestionsOptions = {
			other: 'on',
			comments: 'off',
			strings: 'off'
		};
		const types: IJSONSchema[] = [
			{ type: 'boolean' },
			{
				type: 'string',
				enum: ['on', 'inline', 'off'],
				enumDescriptions: [nls.localize('on', "Quick suggestions show inside the suggest widget"), nls.localize('inline', "Quick suggestions show as ghost text"), nls.localize('off', "Quick suggestions are disabled")]
			}
		];
		super(EditorOption.quickSuggestions, 'quickSuggestions', defaults, {
			type: 'object',
			additionalProperties: false,
			properties: {
				strings: {
					anyOf: types,
					default: defaults.strings,
					description: nls.localize('quickSuggestions.strings', "Enable quick suggestions inside strings.")
				},
				comments: {
					anyOf: types,
					default: defaults.comments,
					description: nls.localize('quickSuggestions.comments', "Enable quick suggestions inside comments.")
				},
				other: {
					anyOf: types,
					default: defaults.other,
					description: nls.localize('quickSuggestions.other', "Enable quick suggestions outside of strings and comments.")
				},
			},
			default: defaults,
			markdownDescription: nls.localize('quickSuggestions', "Controls whether suggestions should automatically show up while typing. This can be controlled for typing in comments, strings, and other code. Quick suggestion can be configured to show as ghost text or with the suggest widget. Also be aware of the {0}-setting which controls if suggestions are triggered by special characters.", '`#editor.suggestOnTriggerCharacters#`')
		});
		this.defaultValue = defaults;
	}

	public validate(input: any): InternalQuickSuggestionsOptions {
		if (typeof input === 'boolean') {
			// boolean -> all on/off
			const value = input ? 'on' : 'off';
			return { comments: value, strings: value, other: value };
		}
		if (!input || typeof input !== 'object') {
			// invalid object
			return this.defaultValue;
		}

		const { other, comments, strings } = (<IQuickSuggestionsOptions>input);
		const allowedValues: QuickSuggestionsValue[] = ['on', 'inline', 'off'];
		let validatedOther: QuickSuggestionsValue;
		let validatedComments: QuickSuggestionsValue;
		let validatedStrings: QuickSuggestionsValue;

		if (typeof other === 'boolean') {
			validatedOther = other ? 'on' : 'off';
		} else {
			validatedOther = stringSet(other, this.defaultValue.other, allowedValues);
		}
		if (typeof comments === 'boolean') {
			validatedComments = comments ? 'on' : 'off';
		} else {
			validatedComments = stringSet(comments, this.defaultValue.comments, allowedValues);
		}
		if (typeof strings === 'boolean') {
			validatedStrings = strings ? 'on' : 'off';
		} else {
			validatedStrings = stringSet(strings, this.defaultValue.strings, allowedValues);
		}
		return {
			other: validatedOther,
			comments: validatedComments,
			strings: validatedStrings
		};
	}
}

//#endregion

//#region renderLineNumbers

export type LineNumbersType = 'on' | 'off' | 'relative' | 'interval' | ((lineNumber: number) => string);

export const enum RenderLineNumbersType {
	Off = 0,
	On = 1,
	Relative = 2,
	Interval = 3,
	Custom = 4
}

export interface InternalEditorRenderLineNumbersOptions {
	readonly renderType: RenderLineNumbersType;
	readonly renderFn: ((lineNumber: number) => string) | null;
}

class EditorRenderLineNumbersOption extends BaseEditorOption<EditorOption.lineNumbers, LineNumbersType, InternalEditorRenderLineNumbersOptions> {

	constructor() {
		super(
			EditorOption.lineNumbers, 'lineNumbers', { renderType: RenderLineNumbersType.On, renderFn: null },
			{
				type: 'string',
				enum: ['off', 'on', 'relative', 'interval'],
				enumDescriptions: [
					nls.localize('lineNumbers.off', "Line numbers are not rendered."),
					nls.localize('lineNumbers.on', "Line numbers are rendered as absolute number."),
					nls.localize('lineNumbers.relative', "Line numbers are rendered as distance in lines to cursor position."),
					nls.localize('lineNumbers.interval', "Line numbers are rendered every 10 lines.")
				],
				default: 'on',
				description: nls.localize('lineNumbers', "Controls the display of line numbers.")
			}
		);
	}

	public validate(lineNumbers: any): InternalEditorRenderLineNumbersOptions {
		let renderType: RenderLineNumbersType = this.defaultValue.renderType;
		let renderFn: ((lineNumber: number) => string) | null = this.defaultValue.renderFn;

		if (typeof lineNumbers !== 'undefined') {
			if (typeof lineNumbers === 'function') {
				renderType = RenderLineNumbersType.Custom;
				renderFn = lineNumbers;
			} else if (lineNumbers === 'interval') {
				renderType = RenderLineNumbersType.Interval;
			} else if (lineNumbers === 'relative') {
				renderType = RenderLineNumbersType.Relative;
			} else if (lineNumbers === 'on') {
				renderType = RenderLineNumbersType.On;
			} else {
				renderType = RenderLineNumbersType.Off;
			}
		}

		return {
			renderType,
			renderFn
		};
	}
}

//#endregion

//#region renderValidationDecorations

/**
 * @internal
 */
export function filterValidationDecorations(options: IComputedEditorOptions): boolean {
	const renderValidationDecorations = options.get(EditorOption.renderValidationDecorations);
	if (renderValidationDecorations === 'editable') {
		return options.get(EditorOption.readOnly);
	}
	return renderValidationDecorations === 'on' ? false : true;
}

//#endregion

//#region rulers

export interface IRulerOption {
	readonly column: number;
	readonly color: string | null;
}

class EditorRulers extends BaseEditorOption<EditorOption.rulers, (number | IRulerOption)[], IRulerOption[]> {

	constructor() {
		const defaults: IRulerOption[] = [];
		const columnSchema: IJSONSchema = { type: 'number', description: nls.localize('rulers.size', "Number of monospace characters at which this editor ruler will render.") };
		super(
			EditorOption.rulers, 'rulers', defaults,
			{
				type: 'array',
				items: {
					anyOf: [
						columnSchema,
						{
							type: [
								'object'
							],
							properties: {
								column: columnSchema,
								color: {
									type: 'string',
									description: nls.localize('rulers.color', "Color of this editor ruler."),
									format: 'color-hex'
								}
							}
						}
					]
				},
				default: defaults,
				description: nls.localize('rulers', "Render vertical rulers after a certain number of monospace characters. Use multiple values for multiple rulers. No rulers are drawn if array is empty.")
			}
		);
	}

	public validate(input: any): IRulerOption[] {
		if (Array.isArray(input)) {
			const rulers: IRulerOption[] = [];
			for (const _element of input) {
				if (typeof _element === 'number') {
					rulers.push({
						column: EditorIntOption.clampedInt(_element, 0, 0, 10000),
						color: null
					});
				} else if (_element && typeof _element === 'object') {
					const element = _element as IRulerOption;
					rulers.push({
						column: EditorIntOption.clampedInt(element.column, 0, 0, 10000),
						color: element.color
					});
				}
			}
			rulers.sort((a, b) => a.column - b.column);
			return rulers;
		}
		return this.defaultValue;
	}
}

//#endregion

//#region readonly

/**
 * Configuration options for readonly message
 */
class ReadonlyMessage extends BaseEditorOption<EditorOption.readOnlyMessage, IMarkdownString | undefined, IMarkdownString | undefined> {
	constructor() {
		const defaults = undefined;

		super(
			EditorOption.readOnlyMessage, 'readOnlyMessage', defaults
		);
	}

	public validate(_input: any): IMarkdownString | undefined {
		if (!_input || typeof _input !== 'object') {
			return this.defaultValue;
		}
		return _input as IMarkdownString;
	}
}

//#endregion

//#region scrollbar

/**
 * Configuration options for editor scrollbars
 */
export interface IEditorScrollbarOptions {
	/**
	 * The size of arrows (if displayed).
	 * Defaults to 11.
	 * **NOTE**: This option cannot be updated using `updateOptions()`
	 */
	arrowSize?: number;
	/**
	 * Render vertical scrollbar.
	 * Defaults to 'auto'.
	 */
	vertical?: 'auto' | 'visible' | 'hidden';
	/**
	 * Render horizontal scrollbar.
	 * Defaults to 'auto'.
	 */
	horizontal?: 'auto' | 'visible' | 'hidden';
	/**
	 * Cast horizontal and vertical shadows when the content is scrolled.
	 * Defaults to true.
	 * **NOTE**: This option cannot be updated using `updateOptions()`
	 */
	useShadows?: boolean;
	/**
	 * Render arrows at the top and bottom of the vertical scrollbar.
	 * Defaults to false.
	 * **NOTE**: This option cannot be updated using `updateOptions()`
	 */
	verticalHasArrows?: boolean;
	/**
	 * Render arrows at the left and right of the horizontal scrollbar.
	 * Defaults to false.
	 * **NOTE**: This option cannot be updated using `updateOptions()`
	 */
	horizontalHasArrows?: boolean;
	/**
	 * Listen to mouse wheel events and react to them by scrolling.
	 * Defaults to true.
	 */
	handleMouseWheel?: boolean;
	/**
	 * Always consume mouse wheel events (always call preventDefault() and stopPropagation() on the browser events).
	 * Defaults to true.
	 * **NOTE**: This option cannot be updated using `updateOptions()`
	 */
	alwaysConsumeMouseWheel?: boolean;
	/**
	 * Height in pixels for the horizontal scrollbar.
	 * Defaults to 10 (px).
	 */
	horizontalScrollbarSize?: number;
	/**
	 * Width in pixels for the vertical scrollbar.
	 * Defaults to 10 (px).
	 */
	verticalScrollbarSize?: number;
	/**
	 * Width in pixels for the vertical slider.
	 * Defaults to `verticalScrollbarSize`.
	 * **NOTE**: This option cannot be updated using `updateOptions()`
	 */
	verticalSliderSize?: number;
	/**
	 * Height in pixels for the horizontal slider.
	 * Defaults to `horizontalScrollbarSize`.
	 * **NOTE**: This option cannot be updated using `updateOptions()`
	 */
	horizontalSliderSize?: number;
	/**
	 * Scroll gutter clicks move by page vs jump to position.
	 * Defaults to false.
	 */
	scrollByPage?: boolean;

	/**
	 * When set, the horizontal scrollbar will not increase content height.
	 * Defaults to false.
	 */
	ignoreHorizontalScrollbarInContentHeight?: boolean;
}

export interface InternalEditorScrollbarOptions {
	readonly arrowSize: number;
	readonly vertical: ScrollbarVisibility;
	readonly horizontal: ScrollbarVisibility;
	readonly useShadows: boolean;
	readonly verticalHasArrows: boolean;
	readonly horizontalHasArrows: boolean;
	readonly handleMouseWheel: boolean;
	readonly alwaysConsumeMouseWheel: boolean;
	readonly horizontalScrollbarSize: number;
	readonly horizontalSliderSize: number;
	readonly verticalScrollbarSize: number;
	readonly verticalSliderSize: number;
	readonly scrollByPage: boolean;
	readonly ignoreHorizontalScrollbarInContentHeight: boolean;
}

function _scrollbarVisibilityFromString(visibility: string | undefined, defaultValue: ScrollbarVisibility): ScrollbarVisibility {
	if (typeof visibility !== 'string') {
		return defaultValue;
	}
	switch (visibility) {
		case 'hidden': return ScrollbarVisibility.Hidden;
		case 'visible': return ScrollbarVisibility.Visible;
		default: return ScrollbarVisibility.Auto;
	}
}

class EditorScrollbar extends BaseEditorOption<EditorOption.scrollbar, IEditorScrollbarOptions, InternalEditorScrollbarOptions> {

	constructor() {
		const defaults: InternalEditorScrollbarOptions = {
			vertical: ScrollbarVisibility.Auto,
			horizontal: ScrollbarVisibility.Auto,
			arrowSize: 11,
			useShadows: true,
			verticalHasArrows: false,
			horizontalHasArrows: false,
			horizontalScrollbarSize: 12,
			horizontalSliderSize: 12,
			verticalScrollbarSize: 14,
			verticalSliderSize: 14,
			handleMouseWheel: true,
			alwaysConsumeMouseWheel: true,
			scrollByPage: false,
			ignoreHorizontalScrollbarInContentHeight: false,
		};
		super(
			EditorOption.scrollbar, 'scrollbar', defaults,
			{
				'editor.scrollbar.vertical': {
					type: 'string',
					enum: ['auto', 'visible', 'hidden'],
					enumDescriptions: [
						nls.localize('scrollbar.vertical.auto', "The vertical scrollbar will be visible only when necessary."),
						nls.localize('scrollbar.vertical.visible', "The vertical scrollbar will always be visible."),
						nls.localize('scrollbar.vertical.fit', "The vertical scrollbar will always be hidden."),
					],
					default: 'auto',
					description: nls.localize('scrollbar.vertical', "Controls the visibility of the vertical scrollbar.")
				},
				'editor.scrollbar.horizontal': {
					type: 'string',
					enum: ['auto', 'visible', 'hidden'],
					enumDescriptions: [
						nls.localize('scrollbar.horizontal.auto', "The horizontal scrollbar will be visible only when necessary."),
						nls.localize('scrollbar.horizontal.visible', "The horizontal scrollbar will always be visible."),
						nls.localize('scrollbar.horizontal.fit', "The horizontal scrollbar will always be hidden."),
					],
					default: 'auto',
					description: nls.localize('scrollbar.horizontal', "Controls the visibility of the horizontal scrollbar.")
				},
				'editor.scrollbar.verticalScrollbarSize': {
					type: 'number',
					default: defaults.verticalScrollbarSize,
					description: nls.localize('scrollbar.verticalScrollbarSize', "The width of the vertical scrollbar.")
				},
				'editor.scrollbar.horizontalScrollbarSize': {
					type: 'number',
					default: defaults.horizontalScrollbarSize,
					description: nls.localize('scrollbar.horizontalScrollbarSize', "The height of the horizontal scrollbar.")
				},
				'editor.scrollbar.scrollByPage': {
					type: 'boolean',
					default: defaults.scrollByPage,
					description: nls.localize('scrollbar.scrollByPage', "Controls whether clicks scroll by page or jump to click position.")
				},
				'editor.scrollbar.ignoreHorizontalScrollbarInContentHeight': {
					type: 'boolean',
					default: defaults.ignoreHorizontalScrollbarInContentHeight,
					description: nls.localize('scrollbar.ignoreHorizontalScrollbarInContentHeight', "When set, the horizontal scrollbar will not increase the size of the editor's content.")
				}
			}
		);
	}

	public validate(_input: any): InternalEditorScrollbarOptions {
		if (!_input || typeof _input !== 'object') {
			return this.defaultValue;
		}
		const input = _input as IEditorScrollbarOptions;
		const horizontalScrollbarSize = EditorIntOption.clampedInt(input.horizontalScrollbarSize, this.defaultValue.horizontalScrollbarSize, 0, 1000);
		const verticalScrollbarSize = EditorIntOption.clampedInt(input.verticalScrollbarSize, this.defaultValue.verticalScrollbarSize, 0, 1000);
		return {
			arrowSize: EditorIntOption.clampedInt(input.arrowSize, this.defaultValue.arrowSize, 0, 1000),
			vertical: _scrollbarVisibilityFromString(input.vertical, this.defaultValue.vertical),
			horizontal: _scrollbarVisibilityFromString(input.horizontal, this.defaultValue.horizontal),
			useShadows: boolean(input.useShadows, this.defaultValue.useShadows),
			verticalHasArrows: boolean(input.verticalHasArrows, this.defaultValue.verticalHasArrows),
			horizontalHasArrows: boolean(input.horizontalHasArrows, this.defaultValue.horizontalHasArrows),
			handleMouseWheel: boolean(input.handleMouseWheel, this.defaultValue.handleMouseWheel),
			alwaysConsumeMouseWheel: boolean(input.alwaysConsumeMouseWheel, this.defaultValue.alwaysConsumeMouseWheel),
			horizontalScrollbarSize: horizontalScrollbarSize,
			horizontalSliderSize: EditorIntOption.clampedInt(input.horizontalSliderSize, horizontalScrollbarSize, 0, 1000),
			verticalScrollbarSize: verticalScrollbarSize,
			verticalSliderSize: EditorIntOption.clampedInt(input.verticalSliderSize, verticalScrollbarSize, 0, 1000),
			scrollByPage: boolean(input.scrollByPage, this.defaultValue.scrollByPage),
			ignoreHorizontalScrollbarInContentHeight: boolean(input.ignoreHorizontalScrollbarInContentHeight, this.defaultValue.ignoreHorizontalScrollbarInContentHeight),
		};
	}
}

//#endregion

//#region UnicodeHighlight

export type InUntrustedWorkspace = 'inUntrustedWorkspace';

/**
 * @internal
*/
export const inUntrustedWorkspace: InUntrustedWorkspace = 'inUntrustedWorkspace';

/**
 * Configuration options for unicode highlighting.
 */
export interface IUnicodeHighlightOptions {

	/**
	 * Controls whether all non-basic ASCII characters are highlighted. Only characters between U+0020 and U+007E, tab, line-feed and carriage-return are considered basic ASCII.
	 */
	nonBasicASCII?: boolean | InUntrustedWorkspace;

	/**
	 * Controls whether characters that just reserve space or have no width at all are highlighted.
	 */
	invisibleCharacters?: boolean;

	/**
	 * Controls whether characters are highlighted that can be confused with basic ASCII characters, except those that are common in the current user locale.
	 */
	ambiguousCharacters?: boolean;

	/**
	 * Controls whether characters in comments should also be subject to unicode highlighting.
	 */
	includeComments?: boolean | InUntrustedWorkspace;

	/**
	 * Controls whether characters in strings should also be subject to unicode highlighting.
	 */
	includeStrings?: boolean | InUntrustedWorkspace;

	/**
	 * Defines allowed characters that are not being highlighted.
	 */
	allowedCharacters?: Record<string, true>;

	/**
	 * Unicode characters that are common in allowed locales are not being highlighted.
	 */
	allowedLocales?: Record<string | '_os' | '_vscode', true>;
}

/**
 * @internal
 */
export type InternalUnicodeHighlightOptions = Required<Readonly<IUnicodeHighlightOptions>>;

/**
 * @internal
 */
export const unicodeHighlightConfigKeys = {
	allowedCharacters: 'editor.unicodeHighlight.allowedCharacters',
	invisibleCharacters: 'editor.unicodeHighlight.invisibleCharacters',
	nonBasicASCII: 'editor.unicodeHighlight.nonBasicASCII',
	ambiguousCharacters: 'editor.unicodeHighlight.ambiguousCharacters',
	includeComments: 'editor.unicodeHighlight.includeComments',
	includeStrings: 'editor.unicodeHighlight.includeStrings',
	allowedLocales: 'editor.unicodeHighlight.allowedLocales',
};

class UnicodeHighlight extends BaseEditorOption<EditorOption.unicodeHighlighting, IUnicodeHighlightOptions, InternalUnicodeHighlightOptions> {
	constructor() {
		const defaults: InternalUnicodeHighlightOptions = {
			nonBasicASCII: inUntrustedWorkspace,
			invisibleCharacters: true,
			ambiguousCharacters: true,
			includeComments: inUntrustedWorkspace,
			includeStrings: true,
			allowedCharacters: {},
			allowedLocales: { _os: true, _vscode: true },
		};

		super(
			EditorOption.unicodeHighlighting, 'unicodeHighlight', defaults,
			{
				[unicodeHighlightConfigKeys.nonBasicASCII]: {
					restricted: true,
					type: ['boolean', 'string'],
					enum: [true, false, inUntrustedWorkspace],
					default: defaults.nonBasicASCII,
					description: nls.localize('unicodeHighlight.nonBasicASCII', "Controls whether all non-basic ASCII characters are highlighted. Only characters between U+0020 and U+007E, tab, line-feed and carriage-return are considered basic ASCII.")
				},
				[unicodeHighlightConfigKeys.invisibleCharacters]: {
					restricted: true,
					type: 'boolean',
					default: defaults.invisibleCharacters,
					description: nls.localize('unicodeHighlight.invisibleCharacters', "Controls whether characters that just reserve space or have no width at all are highlighted.")
				},
				[unicodeHighlightConfigKeys.ambiguousCharacters]: {
					restricted: true,
					type: 'boolean',
					default: defaults.ambiguousCharacters,
					description: nls.localize('unicodeHighlight.ambiguousCharacters', "Controls whether characters are highlighted that can be confused with basic ASCII characters, except those that are common in the current user locale.")
				},
				[unicodeHighlightConfigKeys.includeComments]: {
					restricted: true,
					type: ['boolean', 'string'],
					enum: [true, false, inUntrustedWorkspace],
					default: defaults.includeComments,
					description: nls.localize('unicodeHighlight.includeComments', "Controls whether characters in comments should also be subject to Unicode highlighting.")
				},
				[unicodeHighlightConfigKeys.includeStrings]: {
					restricted: true,
					type: ['boolean', 'string'],
					enum: [true, false, inUntrustedWorkspace],
					default: defaults.includeStrings,
					description: nls.localize('unicodeHighlight.includeStrings', "Controls whether characters in strings should also be subject to Unicode highlighting.")
				},
				[unicodeHighlightConfigKeys.allowedCharacters]: {
					restricted: true,
					type: 'object',
					default: defaults.allowedCharacters,
					description: nls.localize('unicodeHighlight.allowedCharacters', "Defines allowed characters that are not being highlighted."),
					additionalProperties: {
						type: 'boolean'
					}
				},
				[unicodeHighlightConfigKeys.allowedLocales]: {
					restricted: true,
					type: 'object',
					additionalProperties: {
						type: 'boolean'
					},
					default: defaults.allowedLocales,
					description: nls.localize('unicodeHighlight.allowedLocales', "Unicode characters that are common in allowed locales are not being highlighted.")
				},
			}
		);
	}

	public override applyUpdate(value: Required<Readonly<IUnicodeHighlightOptions>> | undefined, update: Required<Readonly<IUnicodeHighlightOptions>>): ApplyUpdateResult<Required<Readonly<IUnicodeHighlightOptions>>> {
		let didChange = false;
		if (update.allowedCharacters && value) {
			// Treat allowedCharacters atomically
			if (!objects.equals(value.allowedCharacters, update.allowedCharacters)) {
				value = { ...value, allowedCharacters: update.allowedCharacters };
				didChange = true;
			}
		}
		if (update.allowedLocales && value) {
			// Treat allowedLocales atomically
			if (!objects.equals(value.allowedLocales, update.allowedLocales)) {
				value = { ...value, allowedLocales: update.allowedLocales };
				didChange = true;
			}
		}

		const result = super.applyUpdate(value, update);
		if (didChange) {
			return new ApplyUpdateResult(result.newValue, true);
		}
		return result;
	}

	public validate(_input: any): InternalUnicodeHighlightOptions {
		if (!_input || typeof _input !== 'object') {
			return this.defaultValue;
		}
		const input = _input as IUnicodeHighlightOptions;
		return {
			nonBasicASCII: primitiveSet<boolean | InUntrustedWorkspace>(input.nonBasicASCII, inUntrustedWorkspace, [true, false, inUntrustedWorkspace]),
			invisibleCharacters: boolean(input.invisibleCharacters, this.defaultValue.invisibleCharacters),
			ambiguousCharacters: boolean(input.ambiguousCharacters, this.defaultValue.ambiguousCharacters),
			includeComments: primitiveSet<boolean | InUntrustedWorkspace>(input.includeComments, inUntrustedWorkspace, [true, false, inUntrustedWorkspace]),
			includeStrings: primitiveSet<boolean | InUntrustedWorkspace>(input.includeStrings, inUntrustedWorkspace, [true, false, inUntrustedWorkspace]),
			allowedCharacters: this.validateBooleanMap(_input.allowedCharacters, this.defaultValue.allowedCharacters),
			allowedLocales: this.validateBooleanMap(_input.allowedLocales, this.defaultValue.allowedLocales),
		};
	}

	private validateBooleanMap(map: unknown, defaultValue: Record<string, true>): Record<string, true> {
		if ((typeof map !== 'object') || !map) {
			return defaultValue;
		}
		const result: Record<string, true> = {};
		for (const [key, value] of Object.entries(map)) {
			if (value === true) {
				result[key] = true;
			}
		}
		return result;
	}
}

//#endregion

//#region inlineSuggest

export interface IInlineSuggestOptions {
	/**
	 * Enable or disable the rendering of automatic inline completions.
	*/
	enabled?: boolean;

	/**
	 * Configures the mode.
	 * Use `prefix` to only show ghost text if the text to replace is a prefix of the suggestion text.
	 * Use `subword` to only show ghost text if the replace text is a subword of the suggestion text.
	 * Use `subwordSmart` to only show ghost text if the replace text is a subword of the suggestion text, but the subword must start after the cursor position.
	 * Defaults to `prefix`.
	*/
	mode?: 'prefix' | 'subword' | 'subwordSmart';

	showToolbar?: 'always' | 'onHover' | 'never';

	syntaxHighlightingEnabled?: boolean;

	suppressSuggestions?: boolean;

	/**
	 * Does not clear active inline suggestions when the editor loses focus.
	 */
	keepOnBlur?: boolean;

	/**
	 * Font family for inline suggestions.
	 */
	fontFamily?: string | 'default';

	edits?: {
		experimental?: {
			enabled?: boolean;
			useMixedLinesDiff?: 'never' | 'whenPossible' | 'afterJumpWhenPossible';
			useInterleavedLinesDiff?: 'never' | 'always' | 'afterJump';
		};
	};
}

type RequiredRecursive<T> = {
	[P in keyof T]-?: T[P] extends object | undefined ? RequiredRecursive<T[P]> : T[P];
};

/**
 * @internal
 */
export type InternalInlineSuggestOptions = Readonly<RequiredRecursive<IInlineSuggestOptions>>;

/**
 * Configuration options for inline suggestions
 */
class InlineEditorSuggest extends BaseEditorOption<EditorOption.inlineSuggest, IInlineSuggestOptions, InternalInlineSuggestOptions> {
	constructor() {
		const defaults: InternalInlineSuggestOptions = {
			enabled: true,
			mode: 'subwordSmart',
			showToolbar: 'onHover',
			suppressSuggestions: false,
			keepOnBlur: false,
			fontFamily: 'default',
			syntaxHighlightingEnabled: false,
			edits: {
				experimental: {
					enabled: true,
					useMixedLinesDiff: 'never',
					useInterleavedLinesDiff: 'never',
				},
			},
		};

		super(
			EditorOption.inlineSuggest, 'inlineSuggest', defaults,
			{
				'editor.inlineSuggest.enabled': {
					type: 'boolean',
					default: defaults.enabled,
					description: nls.localize('inlineSuggest.enabled', "Controls whether to automatically show inline suggestions in the editor.")
				},
				'editor.inlineSuggest.showToolbar': {
					type: 'string',
					default: defaults.showToolbar,
					enum: ['always', 'onHover', 'never'],
					enumDescriptions: [
						nls.localize('inlineSuggest.showToolbar.always', "Show the inline suggestion toolbar whenever an inline suggestion is shown."),
						nls.localize('inlineSuggest.showToolbar.onHover', "Show the inline suggestion toolbar when hovering over an inline suggestion."),
						nls.localize('inlineSuggest.showToolbar.never', "Never show the inline suggestion toolbar."),
					],
					description: nls.localize('inlineSuggest.showToolbar', "Controls when to show the inline suggestion toolbar."),
				},
				'editor.inlineSuggest.syntaxHighlightingEnabled': {
					type: 'boolean',
					default: defaults.syntaxHighlightingEnabled,
					description: nls.localize('inlineSuggest.syntaxHighlightingEnabled', "Controls whether to show syntax highlighting for inline suggestions in the editor."),
				},
				'editor.inlineSuggest.suppressSuggestions': {
					type: 'boolean',
					default: defaults.suppressSuggestions,
					description: nls.localize('inlineSuggest.suppressSuggestions', "Controls how inline suggestions interact with the suggest widget. If enabled, the suggest widget is not shown automatically when inline suggestions are available.")
				},
				'editor.inlineSuggest.fontFamily': {
					type: 'string',
					default: defaults.fontFamily,
					description: nls.localize('inlineSuggest.fontFamily', "Controls the font family of the inline suggestions.")
				},
				'editor.inlineSuggest.edits.experimental.enabled': {
					type: 'boolean',
					default: defaults.edits.experimental.enabled,
					description: nls.localize('inlineSuggest.edits.experimental.enabled', "Controls whether to enable experimental edits in inline suggestions.")
				},
				'editor.inlineSuggest.edits.experimental.useMixedLinesDiff': {
					type: 'string',
					default: defaults.edits.experimental.useMixedLinesDiff,
					description: nls.localize('inlineSuggest.edits.experimental.useMixedLinesDiff', "Controls whether to enable experimental edits in inline suggestions."),
					enum: ['never', 'whenPossible'],
				},
				'editor.inlineSuggest.edits.experimental.useInterleavedLinesDiff': {
					type: 'string',
					default: defaults.edits.experimental.useInterleavedLinesDiff,
					description: nls.localize('inlineSuggest.edits.experimental.useInterleavedLinesDiff', "Controls whether to enable experimental interleaved lines diff in inline suggestions."),
					enum: ['never', 'always', 'afterJump'],
				},
			}
		);
	}

	public validate(_input: any): InternalInlineSuggestOptions {
		if (!_input || typeof _input !== 'object') {
			return this.defaultValue;
		}
		const input = _input as IInlineSuggestOptions;
		return {
			enabled: boolean(input.enabled, this.defaultValue.enabled),
			mode: stringSet(input.mode, this.defaultValue.mode, ['prefix', 'subword', 'subwordSmart']),
			showToolbar: stringSet(input.showToolbar, this.defaultValue.showToolbar, ['always', 'onHover', 'never']),
			suppressSuggestions: boolean(input.suppressSuggestions, this.defaultValue.suppressSuggestions),
			keepOnBlur: boolean(input.keepOnBlur, this.defaultValue.keepOnBlur),
			fontFamily: EditorStringOption.string(input.fontFamily, this.defaultValue.fontFamily),
			syntaxHighlightingEnabled: boolean(input.syntaxHighlightingEnabled, this.defaultValue.syntaxHighlightingEnabled),
			edits: {
				experimental: {
					enabled: boolean(input.edits?.experimental?.enabled, this.defaultValue.edits.experimental.enabled),
					useMixedLinesDiff: stringSet(input.edits?.experimental?.useMixedLinesDiff, this.defaultValue.edits.experimental.useMixedLinesDiff, ['never', 'whenPossible', 'afterJumpWhenPossible']),
					useInterleavedLinesDiff: stringSet(input.edits?.experimental?.useInterleavedLinesDiff, this.defaultValue.edits.experimental.useInterleavedLinesDiff, ['never', 'always', 'afterJump']),
				},
			},
		};
	}
}

//#endregion

//#region bracketPairColorization

export interface IBracketPairColorizationOptions {
	/**
	 * Enable or disable bracket pair colorization.
	*/
	enabled?: boolean;

	/**
	 * Use independent color pool per bracket type.
	*/
	independentColorPoolPerBracketType?: boolean;
}

/**
 * @internal
 */
export type InternalBracketPairColorizationOptions = Readonly<Required<IBracketPairColorizationOptions>>;

/**
 * Configuration options for inline suggestions
 */
class BracketPairColorization extends BaseEditorOption<EditorOption.bracketPairColorization, IBracketPairColorizationOptions, InternalBracketPairColorizationOptions> {
	constructor() {
		const defaults: InternalBracketPairColorizationOptions = {
			enabled: EDITOR_MODEL_DEFAULTS.bracketPairColorizationOptions.enabled,
			independentColorPoolPerBracketType: EDITOR_MODEL_DEFAULTS.bracketPairColorizationOptions.independentColorPoolPerBracketType,
		};

		super(
			EditorOption.bracketPairColorization, 'bracketPairColorization', defaults,
			{
				'editor.bracketPairColorization.enabled': {
					type: 'boolean',
					default: defaults.enabled,
					markdownDescription: nls.localize('bracketPairColorization.enabled', "Controls whether bracket pair colorization is enabled or not. Use {0} to override the bracket highlight colors.", '`#workbench.colorCustomizations#`')
				},
				'editor.bracketPairColorization.independentColorPoolPerBracketType': {
					type: 'boolean',
					default: defaults.independentColorPoolPerBracketType,
					description: nls.localize('bracketPairColorization.independentColorPoolPerBracketType', "Controls whether each bracket type has its own independent color pool.")
				},
			}
		);
	}

	public validate(_input: any): InternalBracketPairColorizationOptions {
		if (!_input || typeof _input !== 'object') {
			return this.defaultValue;
		}
		const input = _input as IBracketPairColorizationOptions;
		return {
			enabled: boolean(input.enabled, this.defaultValue.enabled),
			independentColorPoolPerBracketType: boolean(input.independentColorPoolPerBracketType, this.defaultValue.independentColorPoolPerBracketType),
		};
	}
}

//#endregion

//#region guides

export interface IGuidesOptions {
	/**
	 * Enable rendering of bracket pair guides.
	 * Defaults to false.
	*/
	bracketPairs?: boolean | 'active';

	/**
	 * Enable rendering of vertical bracket pair guides.
	 * Defaults to 'active'.
	 */
	bracketPairsHorizontal?: boolean | 'active';

	/**
	 * Enable highlighting of the active bracket pair.
	 * Defaults to true.
	*/
	highlightActiveBracketPair?: boolean;

	/**
	 * Enable rendering of indent guides.
	 * Defaults to true.
	 */
	indentation?: boolean;

	/**
	 * Enable highlighting of the active indent guide.
	 * Defaults to true.
	 */
	highlightActiveIndentation?: boolean | 'always';
}

/**
 * @internal
 */
export type InternalGuidesOptions = Readonly<Required<IGuidesOptions>>;

/**
 * Configuration options for inline suggestions
 */
class GuideOptions extends BaseEditorOption<EditorOption.guides, IGuidesOptions, InternalGuidesOptions> {
	constructor() {
		const defaults: InternalGuidesOptions = {
			bracketPairs: false,
			bracketPairsHorizontal: 'active',
			highlightActiveBracketPair: true,

			indentation: true,
			highlightActiveIndentation: true
		};

		super(
			EditorOption.guides, 'guides', defaults,
			{
				'editor.guides.bracketPairs': {
					type: ['boolean', 'string'],
					enum: [true, 'active', false],
					enumDescriptions: [
						nls.localize('editor.guides.bracketPairs.true', "Enables bracket pair guides."),
						nls.localize('editor.guides.bracketPairs.active', "Enables bracket pair guides only for the active bracket pair."),
						nls.localize('editor.guides.bracketPairs.false', "Disables bracket pair guides."),
					],
					default: defaults.bracketPairs,
					description: nls.localize('editor.guides.bracketPairs', "Controls whether bracket pair guides are enabled or not.")
				},
				'editor.guides.bracketPairsHorizontal': {
					type: ['boolean', 'string'],
					enum: [true, 'active', false],
					enumDescriptions: [
						nls.localize('editor.guides.bracketPairsHorizontal.true', "Enables horizontal guides as addition to vertical bracket pair guides."),
						nls.localize('editor.guides.bracketPairsHorizontal.active', "Enables horizontal guides only for the active bracket pair."),
						nls.localize('editor.guides.bracketPairsHorizontal.false', "Disables horizontal bracket pair guides."),
					],
					default: defaults.bracketPairsHorizontal,
					description: nls.localize('editor.guides.bracketPairsHorizontal', "Controls whether horizontal bracket pair guides are enabled or not.")
				},
				'editor.guides.highlightActiveBracketPair': {
					type: 'boolean',
					default: defaults.highlightActiveBracketPair,
					description: nls.localize('editor.guides.highlightActiveBracketPair', "Controls whether the editor should highlight the active bracket pair.")
				},
				'editor.guides.indentation': {
					type: 'boolean',
					default: defaults.indentation,
					description: nls.localize('editor.guides.indentation', "Controls whether the editor should render indent guides.")
				},
				'editor.guides.highlightActiveIndentation': {
					type: ['boolean', 'string'],
					enum: [true, 'always', false],
					enumDescriptions: [
						nls.localize('editor.guides.highlightActiveIndentation.true', "Highlights the active indent guide."),
						nls.localize('editor.guides.highlightActiveIndentation.always', "Highlights the active indent guide even if bracket guides are highlighted."),
						nls.localize('editor.guides.highlightActiveIndentation.false', "Do not highlight the active indent guide."),
					],
					default: defaults.highlightActiveIndentation,

					description: nls.localize('editor.guides.highlightActiveIndentation', "Controls whether the editor should highlight the active indent guide.")
				}
			}
		);
	}

	public validate(_input: any): InternalGuidesOptions {
		if (!_input || typeof _input !== 'object') {
			return this.defaultValue;
		}
		const input = _input as IGuidesOptions;
		return {
			bracketPairs: primitiveSet(input.bracketPairs, this.defaultValue.bracketPairs, [true, false, 'active']),
			bracketPairsHorizontal: primitiveSet(input.bracketPairsHorizontal, this.defaultValue.bracketPairsHorizontal, [true, false, 'active']),
			highlightActiveBracketPair: boolean(input.highlightActiveBracketPair, this.defaultValue.highlightActiveBracketPair),

			indentation: boolean(input.indentation, this.defaultValue.indentation),
			highlightActiveIndentation: primitiveSet(input.highlightActiveIndentation, this.defaultValue.highlightActiveIndentation, [true, false, 'always']),
		};
	}
}

function primitiveSet<T extends string | boolean>(value: unknown, defaultValue: T, allowedValues: T[]): T {
	const idx = allowedValues.indexOf(value as any);
	if (idx === -1) {
		return defaultValue;
	}
	return allowedValues[idx];
}

//#endregion

//#region suggest

/**
 * Configuration options for editor suggest widget
 */
export interface ISuggestOptions {
	/**
	 * Overwrite word ends on accept. Default to false.
	 */
	insertMode?: 'insert' | 'replace';
	/**
	 * Enable graceful matching. Defaults to true.
	 */
	filterGraceful?: boolean;
	/**
	 * Prevent quick suggestions when a snippet is active. Defaults to true.
	 */
	snippetsPreventQuickSuggestions?: boolean;
	/**
	 * Favors words that appear close to the cursor.
	 */
	localityBonus?: boolean;
	/**
	 * Enable using global storage for remembering suggestions.
	 */
	shareSuggestSelections?: boolean;
	/**
	 * Select suggestions when triggered via quick suggest or trigger characters
	 */
	selectionMode?: 'always' | 'never' | 'whenTriggerCharacter' | 'whenQuickSuggestion';
	/**
	 * Enable or disable icons in suggestions. Defaults to true.
	 */
	showIcons?: boolean;
	/**
	 * Enable or disable the suggest status bar.
	 */
	showStatusBar?: boolean;
	/**
	 * Enable or disable the rendering of the suggestion preview.
	 */
	preview?: boolean;
	/**
	 * Configures the mode of the preview.
	*/
	previewMode?: 'prefix' | 'subword' | 'subwordSmart';
	/**
	 * Show details inline with the label. Defaults to true.
	 */
	showInlineDetails?: boolean;
	/**
	 * Show method-suggestions.
	 */
	showMethods?: boolean;
	/**
	 * Show function-suggestions.
	 */
	showFunctions?: boolean;
	/**
	 * Show constructor-suggestions.
	 */
	showConstructors?: boolean;
	/**
	 * Show deprecated-suggestions.
	 */
	showDeprecated?: boolean;
	/**
	 * Controls whether suggestions allow matches in the middle of the word instead of only at the beginning
	 */
	matchOnWordStartOnly?: boolean;
	/**
	 * Show field-suggestions.
	 */
	showFields?: boolean;
	/**
	 * Show variable-suggestions.
	 */
	showVariables?: boolean;
	/**
	 * Show class-suggestions.
	 */
	showClasses?: boolean;
	/**
	 * Show struct-suggestions.
	 */
	showStructs?: boolean;
	/**
	 * Show interface-suggestions.
	 */
	showInterfaces?: boolean;
	/**
	 * Show module-suggestions.
	 */
	showModules?: boolean;
	/**
	 * Show property-suggestions.
	 */
	showProperties?: boolean;
	/**
	 * Show event-suggestions.
	 */
	showEvents?: boolean;
	/**
	 * Show operator-suggestions.
	 */
	showOperators?: boolean;
	/**
	 * Show unit-suggestions.
	 */
	showUnits?: boolean;
	/**
	 * Show value-suggestions.
	 */
	showValues?: boolean;
	/**
	 * Show constant-suggestions.
	 */
	showConstants?: boolean;
	/**
	 * Show enum-suggestions.
	 */
	showEnums?: boolean;
	/**
	 * Show enumMember-suggestions.
	 */
	showEnumMembers?: boolean;
	/**
	 * Show keyword-suggestions.
	 */
	showKeywords?: boolean;
	/**
	 * Show text-suggestions.
	 */
	showWords?: boolean;
	/**
	 * Show color-suggestions.
	 */
	showColors?: boolean;
	/**
	 * Show file-suggestions.
	 */
	showFiles?: boolean;
	/**
	 * Show reference-suggestions.
	 */
	showReferences?: boolean;
	/**
	 * Show folder-suggestions.
	 */
	showFolders?: boolean;
	/**
	 * Show typeParameter-suggestions.
	 */
	showTypeParameters?: boolean;
	/**
	 * Show issue-suggestions.
	 */
	showIssues?: boolean;
	/**
	 * Show user-suggestions.
	 */
	showUsers?: boolean;
	/**
	 * Show snippet-suggestions.
	 */
	showSnippets?: boolean;
}

/**
 * @internal
 */
export type InternalSuggestOptions = Readonly<Required<ISuggestOptions>>;

class EditorSuggest extends BaseEditorOption<EditorOption.suggest, ISuggestOptions, InternalSuggestOptions> {

	constructor() {
		const defaults: InternalSuggestOptions = {
			insertMode: 'insert',
			filterGraceful: true,
			snippetsPreventQuickSuggestions: false,
			localityBonus: false,
			shareSuggestSelections: false,
			selectionMode: 'always',
			showIcons: true,
			showStatusBar: false,
			preview: false,
			previewMode: 'subwordSmart',
			showInlineDetails: true,
			showMethods: true,
			showFunctions: true,
			showConstructors: true,
			showDeprecated: true,
			matchOnWordStartOnly: true,
			showFields: true,
			showVariables: true,
			showClasses: true,
			showStructs: true,
			showInterfaces: true,
			showModules: true,
			showProperties: true,
			showEvents: true,
			showOperators: true,
			showUnits: true,
			showValues: true,
			showConstants: true,
			showEnums: true,
			showEnumMembers: true,
			showKeywords: true,
			showWords: true,
			showColors: true,
			showFiles: true,
			showReferences: true,
			showFolders: true,
			showTypeParameters: true,
			showSnippets: true,
			showUsers: true,
			showIssues: true,
		};
		super(
			EditorOption.suggest, 'suggest', defaults,
			{
				'editor.suggest.insertMode': {
					type: 'string',
					enum: ['insert', 'replace'],
					enumDescriptions: [
						nls.localize('suggest.insertMode.insert', "Insert suggestion without overwriting text right of the cursor."),
						nls.localize('suggest.insertMode.replace', "Insert suggestion and overwrite text right of the cursor."),
					],
					default: defaults.insertMode,
					description: nls.localize('suggest.insertMode', "Controls whether words are overwritten when accepting completions. Note that this depends on extensions opting into this feature.")
				},
				'editor.suggest.filterGraceful': {
					type: 'boolean',
					default: defaults.filterGraceful,
					description: nls.localize('suggest.filterGraceful', "Controls whether filtering and sorting suggestions accounts for small typos.")
				},
				'editor.suggest.localityBonus': {
					type: 'boolean',
					default: defaults.localityBonus,
					description: nls.localize('suggest.localityBonus', "Controls whether sorting favors words that appear close to the cursor.")
				},
				'editor.suggest.shareSuggestSelections': {
					type: 'boolean',
					default: defaults.shareSuggestSelections,
					markdownDescription: nls.localize('suggest.shareSuggestSelections', "Controls whether remembered suggestion selections are shared between multiple workspaces and windows (needs `#editor.suggestSelection#`).")
				},
				'editor.suggest.selectionMode': {
					type: 'string',
					enum: ['always', 'never', 'whenTriggerCharacter', 'whenQuickSuggestion'],
					enumDescriptions: [
						nls.localize('suggest.insertMode.always', "Always select a suggestion when automatically triggering IntelliSense."),
						nls.localize('suggest.insertMode.never', "Never select a suggestion when automatically triggering IntelliSense."),
						nls.localize('suggest.insertMode.whenTriggerCharacter', "Select a suggestion only when triggering IntelliSense from a trigger character."),
						nls.localize('suggest.insertMode.whenQuickSuggestion', "Select a suggestion only when triggering IntelliSense as you type."),
					],
					default: defaults.selectionMode,
					markdownDescription: nls.localize('suggest.selectionMode', "Controls whether a suggestion is selected when the widget shows. Note that this only applies to automatically triggered suggestions ({0} and {1}) and that a suggestion is always selected when explicitly invoked, e.g via `Ctrl+Space`.", '`#editor.quickSuggestions#`', '`#editor.suggestOnTriggerCharacters#`')
				},
				'editor.suggest.snippetsPreventQuickSuggestions': {
					type: 'boolean',
					default: defaults.snippetsPreventQuickSuggestions,
					description: nls.localize('suggest.snippetsPreventQuickSuggestions', "Controls whether an active snippet prevents quick suggestions.")
				},
				'editor.suggest.showIcons': {
					type: 'boolean',
					default: defaults.showIcons,
					description: nls.localize('suggest.showIcons', "Controls whether to show or hide icons in suggestions.")
				},
				'editor.suggest.showStatusBar': {
					type: 'boolean',
					default: defaults.showStatusBar,
					description: nls.localize('suggest.showStatusBar', "Controls the visibility of the status bar at the bottom of the suggest widget.")
				},
				'editor.suggest.preview': {
					type: 'boolean',
					default: defaults.preview,
					description: nls.localize('suggest.preview', "Controls whether to preview the suggestion outcome in the editor.")
				},
				'editor.suggest.showInlineDetails': {
					type: 'boolean',
					default: defaults.showInlineDetails,
					description: nls.localize('suggest.showInlineDetails', "Controls whether suggest details show inline with the label or only in the details widget.")
				},
				'editor.suggest.maxVisibleSuggestions': {
					type: 'number',
					deprecationMessage: nls.localize('suggest.maxVisibleSuggestions.dep', "This setting is deprecated. The suggest widget can now be resized."),
				},
				'editor.suggest.filteredTypes': {
					type: 'object',
					deprecationMessage: nls.localize('deprecated', "This setting is deprecated, please use separate settings like 'editor.suggest.showKeywords' or 'editor.suggest.showSnippets' instead.")
				},
				'editor.suggest.showMethods': {
					type: 'boolean',
					default: true,
					markdownDescription: nls.localize('editor.suggest.showMethods', "When enabled IntelliSense shows `method`-suggestions.")
				},
				'editor.suggest.showFunctions': {
					type: 'boolean',
					default: true,
					markdownDescription: nls.localize('editor.suggest.showFunctions', "When enabled IntelliSense shows `function`-suggestions.")
				},
				'editor.suggest.showConstructors': {
					type: 'boolean',
					default: true,
					markdownDescription: nls.localize('editor.suggest.showConstructors', "When enabled IntelliSense shows `constructor`-suggestions.")
				},
				'editor.suggest.showDeprecated': {
					type: 'boolean',
					default: true,
					markdownDescription: nls.localize('editor.suggest.showDeprecated', "When enabled IntelliSense shows `deprecated`-suggestions.")
				},
				'editor.suggest.matchOnWordStartOnly': {
					type: 'boolean',
					default: true,
					markdownDescription: nls.localize('editor.suggest.matchOnWordStartOnly', "When enabled IntelliSense filtering requires that the first character matches on a word start. For example, `c` on `Console` or `WebContext` but _not_ on `description`. When disabled IntelliSense will show more results but still sorts them by match quality.")
				},
				'editor.suggest.showFields': {
					type: 'boolean',
					default: true,
					markdownDescription: nls.localize('editor.suggest.showFields', "When enabled IntelliSense shows `field`-suggestions.")
				},
				'editor.suggest.showVariables': {
					type: 'boolean',
					default: true,
					markdownDescription: nls.localize('editor.suggest.showVariables', "When enabled IntelliSense shows `variable`-suggestions.")
				},
				'editor.suggest.showClasses': {
					type: 'boolean',
					default: true,
					markdownDescription: nls.localize('editor.suggest.showClasss', "When enabled IntelliSense shows `class`-suggestions.")
				},
				'editor.suggest.showStructs': {
					type: 'boolean',
					default: true,
					markdownDescription: nls.localize('editor.suggest.showStructs', "When enabled IntelliSense shows `struct`-suggestions.")
				},
				'editor.suggest.showInterfaces': {
					type: 'boolean',
					default: true,
					markdownDescription: nls.localize('editor.suggest.showInterfaces', "When enabled IntelliSense shows `interface`-suggestions.")
				},
				'editor.suggest.showModules': {
					type: 'boolean',
					default: true,
					markdownDescription: nls.localize('editor.suggest.showModules', "When enabled IntelliSense shows `module`-suggestions.")
				},
				'editor.suggest.showProperties': {
					type: 'boolean',
					default: true,
					markdownDescription: nls.localize('editor.suggest.showPropertys', "When enabled IntelliSense shows `property`-suggestions.")
				},
				'editor.suggest.showEvents': {
					type: 'boolean',
					default: true,
					markdownDescription: nls.localize('editor.suggest.showEvents', "When enabled IntelliSense shows `event`-suggestions.")
				},
				'editor.suggest.showOperators': {
					type: 'boolean',
					default: true,
					markdownDescription: nls.localize('editor.suggest.showOperators', "When enabled IntelliSense shows `operator`-suggestions.")
				},
				'editor.suggest.showUnits': {
					type: 'boolean',
					default: true,
					markdownDescription: nls.localize('editor.suggest.showUnits', "When enabled IntelliSense shows `unit`-suggestions.")
				},
				'editor.suggest.showValues': {
					type: 'boolean',
					default: true,
					markdownDescription: nls.localize('editor.suggest.showValues', "When enabled IntelliSense shows `value`-suggestions.")
				},
				'editor.suggest.showConstants': {
					type: 'boolean',
					default: true,
					markdownDescription: nls.localize('editor.suggest.showConstants', "When enabled IntelliSense shows `constant`-suggestions.")
				},
				'editor.suggest.showEnums': {
					type: 'boolean',
					default: true,
					markdownDescription: nls.localize('editor.suggest.showEnums', "When enabled IntelliSense shows `enum`-suggestions.")
				},
				'editor.suggest.showEnumMembers': {
					type: 'boolean',
					default: true,
					markdownDescription: nls.localize('editor.suggest.showEnumMembers', "When enabled IntelliSense shows `enumMember`-suggestions.")
				},
				'editor.suggest.showKeywords': {
					type: 'boolean',
					default: true,
					markdownDescription: nls.localize('editor.suggest.showKeywords', "When enabled IntelliSense shows `keyword`-suggestions.")
				},
				'editor.suggest.showWords': {
					type: 'boolean',
					default: true,
					markdownDescription: nls.localize('editor.suggest.showTexts', "When enabled IntelliSense shows `text`-suggestions.")
				},
				'editor.suggest.showColors': {
					type: 'boolean',
					default: true,
					markdownDescription: nls.localize('editor.suggest.showColors', "When enabled IntelliSense shows `color`-suggestions.")
				},
				'editor.suggest.showFiles': {
					type: 'boolean',
					default: true,
					markdownDescription: nls.localize('editor.suggest.showFiles', "When enabled IntelliSense shows `file`-suggestions.")
				},
				'editor.suggest.showReferences': {
					type: 'boolean',
					default: true,
					markdownDescription: nls.localize('editor.suggest.showReferences', "When enabled IntelliSense shows `reference`-suggestions.")
				},
				'editor.suggest.showCustomcolors': {
					type: 'boolean',
					default: true,
					markdownDescription: nls.localize('editor.suggest.showCustomcolors', "When enabled IntelliSense shows `customcolor`-suggestions.")
				},
				'editor.suggest.showFolders': {
					type: 'boolean',
					default: true,
					markdownDescription: nls.localize('editor.suggest.showFolders', "When enabled IntelliSense shows `folder`-suggestions.")
				},
				'editor.suggest.showTypeParameters': {
					type: 'boolean',
					default: true,
					markdownDescription: nls.localize('editor.suggest.showTypeParameters', "When enabled IntelliSense shows `typeParameter`-suggestions.")
				},
				'editor.suggest.showSnippets': {
					type: 'boolean',
					default: true,
					markdownDescription: nls.localize('editor.suggest.showSnippets', "When enabled IntelliSense shows `snippet`-suggestions.")
				},
				'editor.suggest.showUsers': {
					type: 'boolean',
					default: true,
					markdownDescription: nls.localize('editor.suggest.showUsers', "When enabled IntelliSense shows `user`-suggestions.")
				},
				'editor.suggest.showIssues': {
					type: 'boolean',
					default: true,
					markdownDescription: nls.localize('editor.suggest.showIssues', "When enabled IntelliSense shows `issues`-suggestions.")
				}
			}
		);
	}

	public validate(_input: any): InternalSuggestOptions {
		if (!_input || typeof _input !== 'object') {
			return this.defaultValue;
		}
		const input = _input as ISuggestOptions;
		return {
			insertMode: stringSet(input.insertMode, this.defaultValue.insertMode, ['insert', 'replace']),
			filterGraceful: boolean(input.filterGraceful, this.defaultValue.filterGraceful),
			snippetsPreventQuickSuggestions: boolean(input.snippetsPreventQuickSuggestions, this.defaultValue.filterGraceful),
			localityBonus: boolean(input.localityBonus, this.defaultValue.localityBonus),
			shareSuggestSelections: boolean(input.shareSuggestSelections, this.defaultValue.shareSuggestSelections),
			selectionMode: stringSet(input.selectionMode, this.defaultValue.selectionMode, ['always', 'never', 'whenQuickSuggestion', 'whenTriggerCharacter']),
			showIcons: boolean(input.showIcons, this.defaultValue.showIcons),
			showStatusBar: boolean(input.showStatusBar, this.defaultValue.showStatusBar),
			preview: boolean(input.preview, this.defaultValue.preview),
			previewMode: stringSet(input.previewMode, this.defaultValue.previewMode, ['prefix', 'subword', 'subwordSmart']),
			showInlineDetails: boolean(input.showInlineDetails, this.defaultValue.showInlineDetails),
			showMethods: boolean(input.showMethods, this.defaultValue.showMethods),
			showFunctions: boolean(input.showFunctions, this.defaultValue.showFunctions),
			showConstructors: boolean(input.showConstructors, this.defaultValue.showConstructors),
			showDeprecated: boolean(input.showDeprecated, this.defaultValue.showDeprecated),
			matchOnWordStartOnly: boolean(input.matchOnWordStartOnly, this.defaultValue.matchOnWordStartOnly),
			showFields: boolean(input.showFields, this.defaultValue.showFields),
			showVariables: boolean(input.showVariables, this.defaultValue.showVariables),
			showClasses: boolean(input.showClasses, this.defaultValue.showClasses),
			showStructs: boolean(input.showStructs, this.defaultValue.showStructs),
			showInterfaces: boolean(input.showInterfaces, this.defaultValue.showInterfaces),
			showModules: boolean(input.showModules, this.defaultValue.showModules),
			showProperties: boolean(input.showProperties, this.defaultValue.showProperties),
			showEvents: boolean(input.showEvents, this.defaultValue.showEvents),
			showOperators: boolean(input.showOperators, this.defaultValue.showOperators),
			showUnits: boolean(input.showUnits, this.defaultValue.showUnits),
			showValues: boolean(input.showValues, this.defaultValue.showValues),
			showConstants: boolean(input.showConstants, this.defaultValue.showConstants),
			showEnums: boolean(input.showEnums, this.defaultValue.showEnums),
			showEnumMembers: boolean(input.showEnumMembers, this.defaultValue.showEnumMembers),
			showKeywords: boolean(input.showKeywords, this.defaultValue.showKeywords),
			showWords: boolean(input.showWords, this.defaultValue.showWords),
			showColors: boolean(input.showColors, this.defaultValue.showColors),
			showFiles: boolean(input.showFiles, this.defaultValue.showFiles),
			showReferences: boolean(input.showReferences, this.defaultValue.showReferences),
			showFolders: boolean(input.showFolders, this.defaultValue.showFolders),
			showTypeParameters: boolean(input.showTypeParameters, this.defaultValue.showTypeParameters),
			showSnippets: boolean(input.showSnippets, this.defaultValue.showSnippets),
			showUsers: boolean(input.showUsers, this.defaultValue.showUsers),
			showIssues: boolean(input.showIssues, this.defaultValue.showIssues),
		};
	}
}

//#endregion

//#region smart select

export interface ISmartSelectOptions {
	selectLeadingAndTrailingWhitespace?: boolean;
	selectSubwords?: boolean;
}

/**
 * @internal
 */
export type SmartSelectOptions = Readonly<Required<ISmartSelectOptions>>;

class SmartSelect extends BaseEditorOption<EditorOption.smartSelect, ISmartSelectOptions, SmartSelectOptions> {

	constructor() {
		super(
			EditorOption.smartSelect, 'smartSelect',
			{
				selectLeadingAndTrailingWhitespace: true,
				selectSubwords: true,
			},
			{
				'editor.smartSelect.selectLeadingAndTrailingWhitespace': {
					description: nls.localize('selectLeadingAndTrailingWhitespace', "Whether leading and trailing whitespace should always be selected."),
					default: true,
					type: 'boolean'
				},
				'editor.smartSelect.selectSubwords': {
					description: nls.localize('selectSubwords', "Whether subwords (like 'foo' in 'fooBar' or 'foo_bar') should be selected."),
					default: true,
					type: 'boolean'
				}
			}
		);
	}

	public validate(input: any): Readonly<Required<ISmartSelectOptions>> {
		if (!input || typeof input !== 'object') {
			return this.defaultValue;
		}
		return {
			selectLeadingAndTrailingWhitespace: boolean((input as ISmartSelectOptions).selectLeadingAndTrailingWhitespace, this.defaultValue.selectLeadingAndTrailingWhitespace),
			selectSubwords: boolean((input as ISmartSelectOptions).selectSubwords, this.defaultValue.selectSubwords),
		};
	}
}

//#endregion

//#region wordSegmenterLocales

/**
 * Locales used for segmenting lines into words when doing word related navigations or operations.
 *
 * Specify the BCP 47 language tag of the word you wish to recognize (e.g., ja, zh-CN, zh-Hant-TW, etc.).
 */
class WordSegmenterLocales extends BaseEditorOption<EditorOption.wordSegmenterLocales, string | string[], string[]> {
	constructor() {
		const defaults: string[] = [];

		super(
			EditorOption.wordSegmenterLocales, 'wordSegmenterLocales', defaults,
			{
				anyOf: [
					{
						description: nls.localize('wordSegmenterLocales', "Locales to be used for word segmentation when doing word related navigations or operations. Specify the BCP 47 language tag of the word you wish to recognize (e.g., ja, zh-CN, zh-Hant-TW, etc.)."),
						type: 'string',
					}, {
						description: nls.localize('wordSegmenterLocales', "Locales to be used for word segmentation when doing word related navigations or operations. Specify the BCP 47 language tag of the word you wish to recognize (e.g., ja, zh-CN, zh-Hant-TW, etc.)."),
						type: 'array',
						items: {
							type: 'string'
						}
					}
				]
			}
		);
	}

	public validate(input: any): string[] {
		if (typeof input === 'string') {
			input = [input];
		}
		if (Array.isArray(input)) {
			const validLocales: string[] = [];
			for (const locale of input) {
				if (typeof locale === 'string') {
					try {
						if (Intl.Segmenter.supportedLocalesOf(locale).length > 0) {
							validLocales.push(locale);
						}
					} catch {
						// ignore invalid locales
					}
				}
			}
			return validLocales;
		}

		return this.defaultValue;
	}
}


//#endregion

//#region wrappingIndent

/**
 * Describes how to indent wrapped lines.
 */
export const enum WrappingIndent {
	/**
	 * No indentation => wrapped lines begin at column 1.
	 */
	None = 0,
	/**
	 * Same => wrapped lines get the same indentation as the parent.
	 */
	Same = 1,
	/**
	 * Indent => wrapped lines get +1 indentation toward the parent.
	 */
	Indent = 2,
	/**
	 * DeepIndent => wrapped lines get +2 indentation toward the parent.
	 */
	DeepIndent = 3
}

class WrappingIndentOption extends BaseEditorOption<EditorOption.wrappingIndent, 'none' | 'same' | 'indent' | 'deepIndent', WrappingIndent> {

	constructor() {
		super(EditorOption.wrappingIndent, 'wrappingIndent', WrappingIndent.Same,
			{
				'editor.wrappingIndent': {
					type: 'string',
					enum: ['none', 'same', 'indent', 'deepIndent'],
					enumDescriptions: [
						nls.localize('wrappingIndent.none', "No indentation. Wrapped lines begin at column 1."),
						nls.localize('wrappingIndent.same', "Wrapped lines get the same indentation as the parent."),
						nls.localize('wrappingIndent.indent', "Wrapped lines get +1 indentation toward the parent."),
						nls.localize('wrappingIndent.deepIndent', "Wrapped lines get +2 indentation toward the parent."),
					],
					description: nls.localize('wrappingIndent', "Controls the indentation of wrapped lines."),
					default: 'same'
				}
			}
		);
	}

	public validate(input: any): WrappingIndent {
		switch (input) {
			case 'none': return WrappingIndent.None;
			case 'same': return WrappingIndent.Same;
			case 'indent': return WrappingIndent.Indent;
			case 'deepIndent': return WrappingIndent.DeepIndent;
		}
		return WrappingIndent.Same;
	}

	public override compute(env: IEnvironmentalOptions, options: IComputedEditorOptions, value: WrappingIndent): WrappingIndent {
		const accessibilitySupport = options.get(EditorOption.accessibilitySupport);
		if (accessibilitySupport === AccessibilitySupport.Enabled) {
			// if we know for a fact that a screen reader is attached, we use no indent wrapping to
			// help that the editor's wrapping points match the textarea's wrapping points
			return WrappingIndent.None;
		}
		return value;
	}
}

//#endregion

//#region wrappingInfo

export interface EditorWrappingInfo {
	readonly isDominatedByLongLines: boolean;
	readonly isWordWrapMinified: boolean;
	readonly isViewportWrapping: boolean;
	readonly wrappingColumn: number;
}

class EditorWrappingInfoComputer extends ComputedEditorOption<EditorOption.wrappingInfo, EditorWrappingInfo> {

	constructor() {
		super(EditorOption.wrappingInfo);
	}

	public compute(env: IEnvironmentalOptions, options: IComputedEditorOptions, _: EditorWrappingInfo): EditorWrappingInfo {
		const layoutInfo = options.get(EditorOption.layoutInfo);

		return {
			isDominatedByLongLines: env.isDominatedByLongLines,
			isWordWrapMinified: layoutInfo.isWordWrapMinified,
			isViewportWrapping: layoutInfo.isViewportWrapping,
			wrappingColumn: layoutInfo.wrappingColumn,
		};
	}
}

//#endregion

//#region dropIntoEditor

/**
 * Configuration options for editor drop into behavior
 */
export interface IDropIntoEditorOptions {
	/**
	 * Enable dropping into editor.
	 * Defaults to true.
	 */
	enabled?: boolean;

	/**
	 * Controls if a widget is shown after a drop.
	 * Defaults to 'afterDrop'.
	 */
	showDropSelector?: 'afterDrop' | 'never';
}

/**
 * @internal
 */
export type EditorDropIntoEditorOptions = Readonly<Required<IDropIntoEditorOptions>>;

class EditorDropIntoEditor extends BaseEditorOption<EditorOption.dropIntoEditor, IDropIntoEditorOptions, EditorDropIntoEditorOptions> {

	constructor() {
		const defaults: EditorDropIntoEditorOptions = { enabled: true, showDropSelector: 'afterDrop' };
		super(
			EditorOption.dropIntoEditor, 'dropIntoEditor', defaults,
			{
				'editor.dropIntoEditor.enabled': {
					type: 'boolean',
					default: defaults.enabled,
					markdownDescription: nls.localize('dropIntoEditor.enabled', "Controls whether you can drag and drop a file into a text editor by holding down the `Shift` key (instead of opening the file in an editor)."),
				},
				'editor.dropIntoEditor.showDropSelector': {
					type: 'string',
					markdownDescription: nls.localize('dropIntoEditor.showDropSelector', "Controls if a widget is shown when dropping files into the editor. This widget lets you control how the file is dropped."),
					enum: [
						'afterDrop',
						'never'
					],
					enumDescriptions: [
						nls.localize('dropIntoEditor.showDropSelector.afterDrop', "Show the drop selector widget after a file is dropped into the editor."),
						nls.localize('dropIntoEditor.showDropSelector.never', "Never show the drop selector widget. Instead the default drop provider is always used."),
					],
					default: 'afterDrop',
				},
			}
		);
	}

	public validate(_input: any): EditorDropIntoEditorOptions {
		if (!_input || typeof _input !== 'object') {
			return this.defaultValue;
		}
		const input = _input as IDropIntoEditorOptions;
		return {
			enabled: boolean(input.enabled, this.defaultValue.enabled),
			showDropSelector: stringSet(input.showDropSelector, this.defaultValue.showDropSelector, ['afterDrop', 'never']),
		};
	}
}

//#endregion

//#region pasteAs

/**
 * Configuration options for editor pasting as into behavior
 */
export interface IPasteAsOptions {
	/**
	 * Enable paste as functionality in editors.
	 * Defaults to true.
	 */
	enabled?: boolean;

	/**
	 * Controls if a widget is shown after a drop.
	 * Defaults to 'afterPaste'.
	 */
	showPasteSelector?: 'afterPaste' | 'never';
}

/**
 * @internal
 */
export type EditorPasteAsOptions = Readonly<Required<IPasteAsOptions>>;

class EditorPasteAs extends BaseEditorOption<EditorOption.pasteAs, IPasteAsOptions, EditorPasteAsOptions> {

	constructor() {
		const defaults: EditorPasteAsOptions = { enabled: true, showPasteSelector: 'afterPaste' };
		super(
			EditorOption.pasteAs, 'pasteAs', defaults,
			{
				'editor.pasteAs.enabled': {
					type: 'boolean',
					default: defaults.enabled,
					markdownDescription: nls.localize('pasteAs.enabled', "Controls whether you can paste content in different ways."),
				},
				'editor.pasteAs.showPasteSelector': {
					type: 'string',
					markdownDescription: nls.localize('pasteAs.showPasteSelector', "Controls if a widget is shown when pasting content in to the editor. This widget lets you control how the file is pasted."),
					enum: [
						'afterPaste',
						'never'
					],
					enumDescriptions: [
						nls.localize('pasteAs.showPasteSelector.afterPaste', "Show the paste selector widget after content is pasted into the editor."),
						nls.localize('pasteAs.showPasteSelector.never', "Never show the paste selector widget. Instead the default pasting behavior is always used."),
					],
					default: 'afterPaste',
				},
			}
		);
	}

	public validate(_input: any): EditorPasteAsOptions {
		if (!_input || typeof _input !== 'object') {
			return this.defaultValue;
		}
		const input = _input as IPasteAsOptions;
		return {
			enabled: boolean(input.enabled, this.defaultValue.enabled),
			showPasteSelector: stringSet(input.showPasteSelector, this.defaultValue.showPasteSelector, ['afterPaste', 'never']),
		};
	}
}

//#endregion

const DEFAULT_WINDOWS_FONT_FAMILY = 'Consolas, \'Courier New\', monospace';
const DEFAULT_MAC_FONT_FAMILY = 'Menlo, Monaco, \'Courier New\', monospace';
const DEFAULT_LINUX_FONT_FAMILY = '\'Droid Sans Mono\', \'monospace\', monospace';

/**
 * @internal
 */
export const EDITOR_FONT_DEFAULTS = {
	fontFamily: (
		platform.isMacintosh ? DEFAULT_MAC_FONT_FAMILY : (platform.isLinux ? DEFAULT_LINUX_FONT_FAMILY : DEFAULT_WINDOWS_FONT_FAMILY)
	),
	fontWeight: 'normal',
	fontSize: (
		platform.isMacintosh ? 12 : 14
	),
	lineHeight: 0,
	letterSpacing: 0,
};

/**
 * @internal
 */
export const editorOptionsRegistry: IEditorOption<EditorOption, any>[] = [];

function register<K extends EditorOption, V>(option: IEditorOption<K, V>): IEditorOption<K, V> {
	editorOptionsRegistry[option.id] = option;
	return option;
}

export const enum EditorOption {
	acceptSuggestionOnCommitCharacter,
	acceptSuggestionOnEnter,
	accessibilitySupport,
	accessibilityPageSize,
	ariaLabel,
	ariaRequired,
	autoClosingBrackets,
	autoClosingComments,
	screenReaderAnnounceInlineSuggestion,
	autoClosingDelete,
	autoClosingOvertype,
	autoClosingQuotes,
	autoIndent,
	automaticLayout,
	autoSurround,
	bracketPairColorization,
	guides,
	codeLens,
	codeLensFontFamily,
	codeLensFontSize,
	colorDecorators,
	colorDecoratorsLimit,
	columnSelection,
	comments,
	contextmenu,
	copyWithSyntaxHighlighting,
	cursorBlinking,
	cursorSmoothCaretAnimation,
	cursorStyle,
	cursorSurroundingLines,
	cursorSurroundingLinesStyle,
	cursorWidth,
	disableLayerHinting,
	disableMonospaceOptimizations,
	domReadOnly,
	dragAndDrop,
	dropIntoEditor,
	experimentalEditContextEnabled,
	emptySelectionClipboard,
	experimentalGpuAcceleration,
	experimentalWhitespaceRendering,
	extraEditorClassName,
	fastScrollSensitivity,
	find,
	fixedOverflowWidgets,
	folding,
	foldingStrategy,
	foldingHighlight,
	foldingImportsByDefault,
	foldingMaximumRegions,
	unfoldOnClickAfterEndOfLine,
	fontFamily,
	fontInfo,
	fontLigatures,
	fontSize,
	fontWeight,
	fontVariations,
	formatOnPaste,
	formatOnType,
	glyphMargin,
	gotoLocation,
	hideCursorInOverviewRuler,
	hover,
	inDiffEditor,
	inlineSuggest,
	letterSpacing,
	lightbulb,
	lineDecorationsWidth,
	lineHeight,
	lineNumbers,
	lineNumbersMinChars,
	linkedEditing,
	links,
	matchBrackets,
	minimap,
	mouseStyle,
	mouseWheelScrollSensitivity,
	mouseWheelZoom,
	multiCursorMergeOverlapping,
	multiCursorModifier,
	multiCursorPaste,
	multiCursorLimit,
	occurrencesHighlight,
	occurrencesHighlightDelay,
	overviewRulerBorder,
	overviewRulerLanes,
	padding,
	pasteAs,
	parameterHints,
	peekWidgetDefaultFocus,
	placeholder,
	definitionLinkOpensInPeek,
	quickSuggestions,
	quickSuggestionsDelay,
	readOnly,
	readOnlyMessage,
	renameOnType,
	renderControlCharacters,
	renderFinalNewline,
	renderLineHighlight,
	renderLineHighlightOnlyWhenFocus,
	renderValidationDecorations,
	renderWhitespace,
	revealHorizontalRightPadding,
	roundedSelection,
	rulers,
	scrollbar,
	scrollBeyondLastColumn,
	scrollBeyondLastLine,
	scrollPredominantAxis,
	selectionClipboard,
	selectionHighlight,
	selectOnLineNumbers,
	showFoldingControls,
	showUnused,
	snippetSuggestions,
	smartSelect,
	smoothScrolling,
	stickyScroll,
	stickyTabStops,
	stopRenderingLineAfter,
	suggest,
	suggestFontSize,
	suggestLineHeight,
	suggestOnTriggerCharacters,
	suggestSelection,
	tabCompletion,
	tabIndex,
	unicodeHighlighting,
	unusualLineTerminators,
	useShadowDOM,
	useTabStops,
	wordBreak,
	wordSegmenterLocales,
	wordSeparators,
	wordWrap,
	wordWrapBreakAfterCharacters,
	wordWrapBreakBeforeCharacters,
	wordWrapColumn,
	wordWrapOverride1,
	wordWrapOverride2,
	wrappingIndent,
	wrappingStrategy,
	showDeprecated,
	inlayHints,
	// Leave these at the end (because they have dependencies!)
	editorClassName,
	pixelRatio,
	tabFocusMode,
	layoutInfo,
	wrappingInfo,
	defaultColorDecorators,
	colorDecoratorsActivatedOn,
	inlineCompletionsAccessibilityVerbose
}

export const EditorOptions = {
	acceptSuggestionOnCommitCharacter: register(new EditorBooleanOption(
		EditorOption.acceptSuggestionOnCommitCharacter, 'acceptSuggestionOnCommitCharacter', true,
		{ markdownDescription: nls.localize('acceptSuggestionOnCommitCharacter', "Controls whether suggestions should be accepted on commit characters. For example, in JavaScript, the semi-colon (`;`) can be a commit character that accepts a suggestion and types that character.") }
	)),
	acceptSuggestionOnEnter: register(new EditorStringEnumOption(
		EditorOption.acceptSuggestionOnEnter, 'acceptSuggestionOnEnter',
		'on' as 'on' | 'smart' | 'off',
		['on', 'smart', 'off'] as const,
		{
			markdownEnumDescriptions: [
				'',
				nls.localize('acceptSuggestionOnEnterSmart', "Only accept a suggestion with `Enter` when it makes a textual change."),
				''
			],
			markdownDescription: nls.localize('acceptSuggestionOnEnter', "Controls whether suggestions should be accepted on `Enter`, in addition to `Tab`. Helps to avoid ambiguity between inserting new lines or accepting suggestions.")
		}
	)),
	accessibilitySupport: register(new EditorAccessibilitySupport()),
	accessibilityPageSize: register(new EditorIntOption(EditorOption.accessibilityPageSize, 'accessibilityPageSize', 10, 1, Constants.MAX_SAFE_SMALL_INTEGER,
		{
			description: nls.localize('accessibilityPageSize', "Controls the number of lines in the editor that can be read out by a screen reader at once. When we detect a screen reader we automatically set the default to be 500. Warning: this has a performance implication for numbers larger than the default."),
			tags: ['accessibility']
		})),
	ariaLabel: register(new EditorStringOption(
		EditorOption.ariaLabel, 'ariaLabel', nls.localize('editorViewAccessibleLabel', "Editor content")
	)),
	ariaRequired: register(new EditorBooleanOption(
		EditorOption.ariaRequired, 'ariaRequired', false, undefined
	)),
	screenReaderAnnounceInlineSuggestion: register(new EditorBooleanOption(
		EditorOption.screenReaderAnnounceInlineSuggestion, 'screenReaderAnnounceInlineSuggestion', true,
		{
			description: nls.localize('screenReaderAnnounceInlineSuggestion', "Control whether inline suggestions are announced by a screen reader."),
			tags: ['accessibility']
		}
	)),
	autoClosingBrackets: register(new EditorStringEnumOption(
		EditorOption.autoClosingBrackets, 'autoClosingBrackets',
		'languageDefined' as 'always' | 'languageDefined' | 'beforeWhitespace' | 'never',
		['always', 'languageDefined', 'beforeWhitespace', 'never'] as const,
		{
			enumDescriptions: [
				'',
				nls.localize('editor.autoClosingBrackets.languageDefined', "Use language configurations to determine when to autoclose brackets."),
				nls.localize('editor.autoClosingBrackets.beforeWhitespace', "Autoclose brackets only when the cursor is to the left of whitespace."),
				'',
			],
			description: nls.localize('autoClosingBrackets', "Controls whether the editor should automatically close brackets after the user adds an opening bracket.")
		}
	)),
	autoClosingComments: register(new EditorStringEnumOption(
		EditorOption.autoClosingComments, 'autoClosingComments',
		'languageDefined' as 'always' | 'languageDefined' | 'beforeWhitespace' | 'never',
		['always', 'languageDefined', 'beforeWhitespace', 'never'] as const,
		{
			enumDescriptions: [
				'',
				nls.localize('editor.autoClosingComments.languageDefined', "Use language configurations to determine when to autoclose comments."),
				nls.localize('editor.autoClosingComments.beforeWhitespace', "Autoclose comments only when the cursor is to the left of whitespace."),
				'',
			],
			description: nls.localize('autoClosingComments', "Controls whether the editor should automatically close comments after the user adds an opening comment.")
		}
	)),
	autoClosingDelete: register(new EditorStringEnumOption(
		EditorOption.autoClosingDelete, 'autoClosingDelete',
		'auto' as 'always' | 'auto' | 'never',
		['always', 'auto', 'never'] as const,
		{
			enumDescriptions: [
				'',
				nls.localize('editor.autoClosingDelete.auto', "Remove adjacent closing quotes or brackets only if they were automatically inserted."),
				'',
			],
			description: nls.localize('autoClosingDelete', "Controls whether the editor should remove adjacent closing quotes or brackets when deleting.")
		}
	)),
	autoClosingOvertype: register(new EditorStringEnumOption(
		EditorOption.autoClosingOvertype, 'autoClosingOvertype',
		'auto' as 'always' | 'auto' | 'never',
		['always', 'auto', 'never'] as const,
		{
			enumDescriptions: [
				'',
				nls.localize('editor.autoClosingOvertype.auto', "Type over closing quotes or brackets only if they were automatically inserted."),
				'',
			],
			description: nls.localize('autoClosingOvertype', "Controls whether the editor should type over closing quotes or brackets.")
		}
	)),
	autoClosingQuotes: register(new EditorStringEnumOption(
		EditorOption.autoClosingQuotes, 'autoClosingQuotes',
		'languageDefined' as 'always' | 'languageDefined' | 'beforeWhitespace' | 'never',
		['always', 'languageDefined', 'beforeWhitespace', 'never'] as const,
		{
			enumDescriptions: [
				'',
				nls.localize('editor.autoClosingQuotes.languageDefined', "Use language configurations to determine when to autoclose quotes."),
				nls.localize('editor.autoClosingQuotes.beforeWhitespace', "Autoclose quotes only when the cursor is to the left of whitespace."),
				'',
			],
			description: nls.localize('autoClosingQuotes', "Controls whether the editor should automatically close quotes after the user adds an opening quote.")
		}
	)),
	autoIndent: register(new EditorEnumOption(
		EditorOption.autoIndent, 'autoIndent',
		EditorAutoIndentStrategy.Full, 'full',
		['none', 'keep', 'brackets', 'advanced', 'full'],
		_autoIndentFromString,
		{
			enumDescriptions: [
				nls.localize('editor.autoIndent.none', "The editor will not insert indentation automatically."),
				nls.localize('editor.autoIndent.keep', "The editor will keep the current line's indentation."),
				nls.localize('editor.autoIndent.brackets', "The editor will keep the current line's indentation and honor language defined brackets."),
				nls.localize('editor.autoIndent.advanced', "The editor will keep the current line's indentation, honor language defined brackets and invoke special onEnterRules defined by languages."),
				nls.localize('editor.autoIndent.full', "The editor will keep the current line's indentation, honor language defined brackets, invoke special onEnterRules defined by languages, and honor indentationRules defined by languages."),
			],
			description: nls.localize('autoIndent', "Controls whether the editor should automatically adjust the indentation when users type, paste, move or indent lines.")
		}
	)),
	automaticLayout: register(new EditorBooleanOption(
		EditorOption.automaticLayout, 'automaticLayout', false,
	)),
	autoSurround: register(new EditorStringEnumOption(
		EditorOption.autoSurround, 'autoSurround',
		'languageDefined' as 'languageDefined' | 'quotes' | 'brackets' | 'never',
		['languageDefined', 'quotes', 'brackets', 'never'] as const,
		{
			enumDescriptions: [
				nls.localize('editor.autoSurround.languageDefined', "Use language configurations to determine when to automatically surround selections."),
				nls.localize('editor.autoSurround.quotes', "Surround with quotes but not brackets."),
				nls.localize('editor.autoSurround.brackets', "Surround with brackets but not quotes."),
				''
			],
			description: nls.localize('autoSurround', "Controls whether the editor should automatically surround selections when typing quotes or brackets.")
		}
	)),
	bracketPairColorization: register(new BracketPairColorization()),
	bracketPairGuides: register(new GuideOptions()),
	stickyTabStops: register(new EditorBooleanOption(
		EditorOption.stickyTabStops, 'stickyTabStops', false,
		{ description: nls.localize('stickyTabStops', "Emulate selection behavior of tab characters when using spaces for indentation. Selection will stick to tab stops.") }
	)),
	codeLens: register(new EditorBooleanOption(
		EditorOption.codeLens, 'codeLens', true,
		{ description: nls.localize('codeLens', "Controls whether the editor shows CodeLens.") }
	)),
	codeLensFontFamily: register(new EditorStringOption(
		EditorOption.codeLensFontFamily, 'codeLensFontFamily', '',
		{ description: nls.localize('codeLensFontFamily', "Controls the font family for CodeLens.") }
	)),
	codeLensFontSize: register(new EditorIntOption(EditorOption.codeLensFontSize, 'codeLensFontSize', 0, 0, 100, {
		type: 'number',
		default: 0,
		minimum: 0,
		maximum: 100,
		markdownDescription: nls.localize('codeLensFontSize', "Controls the font size in pixels for CodeLens. When set to 0, 90% of `#editor.fontSize#` is used.")
	})),
	colorDecorators: register(new EditorBooleanOption(
		EditorOption.colorDecorators, 'colorDecorators', true,
		{ description: nls.localize('colorDecorators', "Controls whether the editor should render the inline color decorators and color picker.") }
	)),
	colorDecoratorActivatedOn: register(new EditorStringEnumOption(EditorOption.colorDecoratorsActivatedOn, 'colorDecoratorsActivatedOn', 'clickAndHover' as 'clickAndHover' | 'hover' | 'click', ['clickAndHover', 'hover', 'click'] as const, {
		enumDescriptions: [
			nls.localize('editor.colorDecoratorActivatedOn.clickAndHover', "Make the color picker appear both on click and hover of the color decorator"),
			nls.localize('editor.colorDecoratorActivatedOn.hover', "Make the color picker appear on hover of the color decorator"),
			nls.localize('editor.colorDecoratorActivatedOn.click', "Make the color picker appear on click of the color decorator")
		],
		description: nls.localize('colorDecoratorActivatedOn', "Controls the condition to make a color picker appear from a color decorator")
	})),
	colorDecoratorsLimit: register(new EditorIntOption(
		EditorOption.colorDecoratorsLimit, 'colorDecoratorsLimit', 500, 1, 1000000,
		{
			markdownDescription: nls.localize('colorDecoratorsLimit', "Controls the max number of color decorators that can be rendered in an editor at once.")
		}
	)),
	columnSelection: register(new EditorBooleanOption(
		EditorOption.columnSelection, 'columnSelection', false,
		{ description: nls.localize('columnSelection', "Enable that the selection with the mouse and keys is doing column selection.") }
	)),
	comments: register(new EditorComments()),
	contextmenu: register(new EditorBooleanOption(
		EditorOption.contextmenu, 'contextmenu', true,
	)),
	copyWithSyntaxHighlighting: register(new EditorBooleanOption(
		EditorOption.copyWithSyntaxHighlighting, 'copyWithSyntaxHighlighting', true,
		{ description: nls.localize('copyWithSyntaxHighlighting', "Controls whether syntax highlighting should be copied into the clipboard.") }
	)),
	cursorBlinking: register(new EditorEnumOption(
		EditorOption.cursorBlinking, 'cursorBlinking',
		TextEditorCursorBlinkingStyle.Blink, 'blink',
		['blink', 'smooth', 'phase', 'expand', 'solid'],
		cursorBlinkingStyleFromString,
		{ description: nls.localize('cursorBlinking', "Control the cursor animation style.") }
	)),
	cursorSmoothCaretAnimation: register(new EditorStringEnumOption(
		EditorOption.cursorSmoothCaretAnimation, 'cursorSmoothCaretAnimation',
		'off' as 'off' | 'explicit' | 'on',
		['off', 'explicit', 'on'] as const,
		{
			enumDescriptions: [
				nls.localize('cursorSmoothCaretAnimation.off', "Smooth caret animation is disabled."),
				nls.localize('cursorSmoothCaretAnimation.explicit', "Smooth caret animation is enabled only when the user moves the cursor with an explicit gesture."),
				nls.localize('cursorSmoothCaretAnimation.on', "Smooth caret animation is always enabled.")
			],
			description: nls.localize('cursorSmoothCaretAnimation', "Controls whether the smooth caret animation should be enabled.")
		}
	)),
	cursorStyle: register(new EditorEnumOption(
		EditorOption.cursorStyle, 'cursorStyle',
		TextEditorCursorStyle.Line, 'line',
		['line', 'block', 'underline', 'line-thin', 'block-outline', 'underline-thin'],
		cursorStyleFromString,
		{ description: nls.localize('cursorStyle', "Controls the cursor style.") }
	)),
	cursorSurroundingLines: register(new EditorIntOption(
		EditorOption.cursorSurroundingLines, 'cursorSurroundingLines',
		0, 0, Constants.MAX_SAFE_SMALL_INTEGER,
		{ description: nls.localize('cursorSurroundingLines', "Controls the minimal number of visible leading lines (minimum 0) and trailing lines (minimum 1) surrounding the cursor. Known as 'scrollOff' or 'scrollOffset' in some other editors.") }
	)),
	cursorSurroundingLinesStyle: register(new EditorStringEnumOption(
		EditorOption.cursorSurroundingLinesStyle, 'cursorSurroundingLinesStyle',
		'default' as 'default' | 'all',
		['default', 'all'] as const,
		{
			enumDescriptions: [
				nls.localize('cursorSurroundingLinesStyle.default', "`cursorSurroundingLines` is enforced only when triggered via the keyboard or API."),
				nls.localize('cursorSurroundingLinesStyle.all', "`cursorSurroundingLines` is enforced always.")
			],
			markdownDescription: nls.localize('cursorSurroundingLinesStyle', "Controls when `#editor.cursorSurroundingLines#` should be enforced.")
		}
	)),
	cursorWidth: register(new EditorIntOption(
		EditorOption.cursorWidth, 'cursorWidth',
		0, 0, Constants.MAX_SAFE_SMALL_INTEGER,
		{ markdownDescription: nls.localize('cursorWidth', "Controls the width of the cursor when `#editor.cursorStyle#` is set to `line`.") }
	)),
	disableLayerHinting: register(new EditorBooleanOption(
		EditorOption.disableLayerHinting, 'disableLayerHinting', false,
	)),
	disableMonospaceOptimizations: register(new EditorBooleanOption(
		EditorOption.disableMonospaceOptimizations, 'disableMonospaceOptimizations', false
	)),
	domReadOnly: register(new EditorBooleanOption(
		EditorOption.domReadOnly, 'domReadOnly', false,
	)),
	dragAndDrop: register(new EditorBooleanOption(
		EditorOption.dragAndDrop, 'dragAndDrop', true,
		{ description: nls.localize('dragAndDrop', "Controls whether the editor should allow moving selections via drag and drop.") }
	)),
	emptySelectionClipboard: register(new EditorEmptySelectionClipboard()),
	dropIntoEditor: register(new EditorDropIntoEditor()),
	experimentalEditContextEnabled: register(new EditorBooleanOption(
		EditorOption.experimentalEditContextEnabled, 'experimentalEditContextEnabled', false,
		{
			description: nls.localize('experimentalEditContextEnabled', "Sets whether the new experimental edit context should be used instead of the text area."),
			included: platform.isChrome || platform.isEdge || platform.isNative
		}
	)),
	stickyScroll: register(new EditorStickyScroll()),
	experimentalGpuAcceleration: register(new EditorStringEnumOption(
		EditorOption.experimentalGpuAcceleration, 'experimentalGpuAcceleration',
		'off' as 'off' | 'on',
		['off', 'on'] as const,
		undefined
		// TODO: Uncomment when we want to expose the setting to VS Code users
		// {
		// 	enumDescriptions: [
		// 		nls.localize('experimentalGpuAcceleration.off', "Use regular DOM-based rendering."),
		// 		nls.localize('experimentalGpuAcceleration.on', "Use GPU acceleration."),
		// 	],
		// 	description: nls.localize('experimentalGpuAcceleration', "Controls whether to use the (very) experimental GPU acceleration to render the editor.")
		// }
	)),
	experimentalWhitespaceRendering: register(new EditorStringEnumOption(
		EditorOption.experimentalWhitespaceRendering, 'experimentalWhitespaceRendering',
		'svg' as 'svg' | 'font' | 'off',
		['svg', 'font', 'off'] as const,
		{
			enumDescriptions: [
				nls.localize('experimentalWhitespaceRendering.svg', "Use a new rendering method with svgs."),
				nls.localize('experimentalWhitespaceRendering.font', "Use a new rendering method with font characters."),
				nls.localize('experimentalWhitespaceRendering.off', "Use the stable rendering method."),
			],
			description: nls.localize('experimentalWhitespaceRendering', "Controls whether whitespace is rendered with a new, experimental method.")
		}
	)),
	extraEditorClassName: register(new EditorStringOption(
		EditorOption.extraEditorClassName, 'extraEditorClassName', '',
	)),
	fastScrollSensitivity: register(new EditorFloatOption(
		EditorOption.fastScrollSensitivity, 'fastScrollSensitivity',
		5, x => (x <= 0 ? 5 : x),
		{ markdownDescription: nls.localize('fastScrollSensitivity', "Scrolling speed multiplier when pressing `Alt`.") }
	)),
	find: register(new EditorFind()),
	fixedOverflowWidgets: register(new EditorBooleanOption(
		EditorOption.fixedOverflowWidgets, 'fixedOverflowWidgets', false,
	)),
	folding: register(new EditorBooleanOption(
		EditorOption.folding, 'folding', true,
		{ description: nls.localize('folding', "Controls whether the editor has code folding enabled.") }
	)),
	foldingStrategy: register(new EditorStringEnumOption(
		EditorOption.foldingStrategy, 'foldingStrategy',
		'auto' as 'auto' | 'indentation',
		['auto', 'indentation'] as const,
		{
			enumDescriptions: [
				nls.localize('foldingStrategy.auto', "Use a language-specific folding strategy if available, else the indentation-based one."),
				nls.localize('foldingStrategy.indentation', "Use the indentation-based folding strategy."),
			],
			description: nls.localize('foldingStrategy', "Controls the strategy for computing folding ranges.")
		}
	)),
	foldingHighlight: register(new EditorBooleanOption(
		EditorOption.foldingHighlight, 'foldingHighlight', true,
		{ description: nls.localize('foldingHighlight', "Controls whether the editor should highlight folded ranges.") }
	)),
	foldingImportsByDefault: register(new EditorBooleanOption(
		EditorOption.foldingImportsByDefault, 'foldingImportsByDefault', false,
		{ description: nls.localize('foldingImportsByDefault', "Controls whether the editor automatically collapses import ranges.") }
	)),
	foldingMaximumRegions: register(new EditorIntOption(
		EditorOption.foldingMaximumRegions, 'foldingMaximumRegions',
		5000, 10, 65000, // limit must be less than foldingRanges MAX_FOLDING_REGIONS
		{ description: nls.localize('foldingMaximumRegions', "The maximum number of foldable regions. Increasing this value may result in the editor becoming less responsive when the current source has a large number of foldable regions.") }
	)),
	unfoldOnClickAfterEndOfLine: register(new EditorBooleanOption(
		EditorOption.unfoldOnClickAfterEndOfLine, 'unfoldOnClickAfterEndOfLine', false,
		{ description: nls.localize('unfoldOnClickAfterEndOfLine', "Controls whether clicking on the empty content after a folded line will unfold the line.") }
	)),
	fontFamily: register(new EditorStringOption(
		EditorOption.fontFamily, 'fontFamily', EDITOR_FONT_DEFAULTS.fontFamily,
		{ description: nls.localize('fontFamily', "Controls the font family.") }
	)),
	fontInfo: register(new EditorFontInfo()),
	fontLigatures2: register(new EditorFontLigatures()),
	fontSize: register(new EditorFontSize()),
	fontWeight: register(new EditorFontWeight()),
	fontVariations: register(new EditorFontVariations()),
	formatOnPaste: register(new EditorBooleanOption(
		EditorOption.formatOnPaste, 'formatOnPaste', false,
		{ description: nls.localize('formatOnPaste', "Controls whether the editor should automatically format the pasted content. A formatter must be available and the formatter should be able to format a range in a document.") }
	)),
	formatOnType: register(new EditorBooleanOption(
		EditorOption.formatOnType, 'formatOnType', false,
		{ description: nls.localize('formatOnType', "Controls whether the editor should automatically format the line after typing.") }
	)),
	glyphMargin: register(new EditorBooleanOption(
		EditorOption.glyphMargin, 'glyphMargin', true,
		{ description: nls.localize('glyphMargin', "Controls whether the editor should render the vertical glyph margin. Glyph margin is mostly used for debugging.") }
	)),
	gotoLocation: register(new EditorGoToLocation()),
	hideCursorInOverviewRuler: register(new EditorBooleanOption(
		EditorOption.hideCursorInOverviewRuler, 'hideCursorInOverviewRuler', false,
		{ description: nls.localize('hideCursorInOverviewRuler', "Controls whether the cursor should be hidden in the overview ruler.") }
	)),
	hover: register(new EditorHover()),
	inDiffEditor: register(new EditorBooleanOption(
		EditorOption.inDiffEditor, 'inDiffEditor', false
	)),
	letterSpacing: register(new EditorFloatOption(
		EditorOption.letterSpacing, 'letterSpacing',
		EDITOR_FONT_DEFAULTS.letterSpacing, x => EditorFloatOption.clamp(x, -5, 20),
		{ description: nls.localize('letterSpacing', "Controls the letter spacing in pixels.") }
	)),
	lightbulb: register(new EditorLightbulb()),
	lineDecorationsWidth: register(new EditorLineDecorationsWidth()),
	lineHeight: register(new EditorLineHeight()),
	lineNumbers: register(new EditorRenderLineNumbersOption()),
	lineNumbersMinChars: register(new EditorIntOption(
		EditorOption.lineNumbersMinChars, 'lineNumbersMinChars',
		5, 1, 300
	)),
	linkedEditing: register(new EditorBooleanOption(
		EditorOption.linkedEditing, 'linkedEditing', false,
		{ description: nls.localize('linkedEditing', "Controls whether the editor has linked editing enabled. Depending on the language, related symbols such as HTML tags, are updated while editing.") }
	)),
	links: register(new EditorBooleanOption(
		EditorOption.links, 'links', true,
		{ description: nls.localize('links', "Controls whether the editor should detect links and make them clickable.") }
	)),
	matchBrackets: register(new EditorStringEnumOption(
		EditorOption.matchBrackets, 'matchBrackets',
		'always' as 'never' | 'near' | 'always',
		['always', 'near', 'never'] as const,
		{ description: nls.localize('matchBrackets', "Highlight matching brackets.") }
	)),
	minimap: register(new EditorMinimap()),
	mouseStyle: register(new EditorStringEnumOption(
		EditorOption.mouseStyle, 'mouseStyle',
		'text' as 'text' | 'default' | 'copy',
		['text', 'default', 'copy'] as const,
	)),
	mouseWheelScrollSensitivity: register(new EditorFloatOption(
		EditorOption.mouseWheelScrollSensitivity, 'mouseWheelScrollSensitivity',
		1, x => (x === 0 ? 1 : x),
		{ markdownDescription: nls.localize('mouseWheelScrollSensitivity', "A multiplier to be used on the `deltaX` and `deltaY` of mouse wheel scroll events.") }
	)),
	mouseWheelZoom: register(new EditorBooleanOption(
		EditorOption.mouseWheelZoom, 'mouseWheelZoom', false,
		{
			markdownDescription: platform.isMacintosh
				? nls.localize('mouseWheelZoom.mac', "Zoom the font of the editor when using mouse wheel and holding `Cmd`.")
				: nls.localize('mouseWheelZoom', "Zoom the font of the editor when using mouse wheel and holding `Ctrl`.")
		}
	)),
	multiCursorMergeOverlapping: register(new EditorBooleanOption(
		EditorOption.multiCursorMergeOverlapping, 'multiCursorMergeOverlapping', true,
		{ description: nls.localize('multiCursorMergeOverlapping', "Merge multiple cursors when they are overlapping.") }
	)),
	multiCursorModifier: register(new EditorEnumOption(
		EditorOption.multiCursorModifier, 'multiCursorModifier',
		'altKey', 'alt',
		['ctrlCmd', 'alt'],
		_multiCursorModifierFromString,
		{
			markdownEnumDescriptions: [
				nls.localize('multiCursorModifier.ctrlCmd', "Maps to `Control` on Windows and Linux and to `Command` on macOS."),
				nls.localize('multiCursorModifier.alt', "Maps to `Alt` on Windows and Linux and to `Option` on macOS.")
			],
			markdownDescription: nls.localize({
				key: 'multiCursorModifier',
				comment: [
					'- `ctrlCmd` refers to a value the setting can take and should not be localized.',
					'- `Control` and `Command` refer to the modifier keys Ctrl or Cmd on the keyboard and can be localized.'
				]
			}, "The modifier to be used to add multiple cursors with the mouse. The Go to Definition and Open Link mouse gestures will adapt such that they do not conflict with the [multicursor modifier](https://code.visualstudio.com/docs/editor/codebasics#_multicursor-modifier).")
		}
	)),
	multiCursorPaste: register(new EditorStringEnumOption(
		EditorOption.multiCursorPaste, 'multiCursorPaste',
		'spread' as 'spread' | 'full',
		['spread', 'full'] as const,
		{
			markdownEnumDescriptions: [
				nls.localize('multiCursorPaste.spread', "Each cursor pastes a single line of the text."),
				nls.localize('multiCursorPaste.full', "Each cursor pastes the full text.")
			],
			markdownDescription: nls.localize('multiCursorPaste', "Controls pasting when the line count of the pasted text matches the cursor count.")
		}
	)),
	multiCursorLimit: register(new EditorIntOption(
		EditorOption.multiCursorLimit, 'multiCursorLimit', 10000, 1, 100000,
		{
			markdownDescription: nls.localize('multiCursorLimit', "Controls the max number of cursors that can be in an active editor at once.")
		}
	)),
	occurrencesHighlight: register(new EditorStringEnumOption(
		EditorOption.occurrencesHighlight, 'occurrencesHighlight',
		'singleFile' as 'off' | 'singleFile' | 'multiFile',
		['off', 'singleFile', 'multiFile'] as const,
		{
			markdownEnumDescriptions: [
				nls.localize('occurrencesHighlight.off', "Does not highlight occurrences."),
				nls.localize('occurrencesHighlight.singleFile', "Highlights occurrences only in the current file."),
				nls.localize('occurrencesHighlight.multiFile', "Experimental: Highlights occurrences across all valid open files.")
			],
			markdownDescription: nls.localize('occurrencesHighlight', "Controls whether occurrences should be highlighted across open files.")
		}
	)),
	occurrencesHighlightDelay: register(new EditorIntOption(
		EditorOption.occurrencesHighlightDelay, 'occurrencesHighlightDelay',
		250, 0, 2000,
		{
			description: nls.localize('occurrencesHighlightDelay', "Controls the delay in milliseconds after which occurrences are highlighted."),
			tags: ['preview']
		}
	)),
	overviewRulerBorder: register(new EditorBooleanOption(
		EditorOption.overviewRulerBorder, 'overviewRulerBorder', true,
		{ description: nls.localize('overviewRulerBorder', "Controls whether a border should be drawn around the overview ruler.") }
	)),
	overviewRulerLanes: register(new EditorIntOption(
		EditorOption.overviewRulerLanes, 'overviewRulerLanes',
		3, 0, 3
	)),
	padding: register(new EditorPadding()),
	pasteAs: register(new EditorPasteAs()),
	parameterHints: register(new EditorParameterHints()),
	peekWidgetDefaultFocus: register(new EditorStringEnumOption(
		EditorOption.peekWidgetDefaultFocus, 'peekWidgetDefaultFocus',
		'tree' as 'tree' | 'editor',
		['tree', 'editor'] as const,
		{
			enumDescriptions: [
				nls.localize('peekWidgetDefaultFocus.tree', "Focus the tree when opening peek"),
				nls.localize('peekWidgetDefaultFocus.editor', "Focus the editor when opening peek")
			],
			description: nls.localize('peekWidgetDefaultFocus', "Controls whether to focus the inline editor or the tree in the peek widget.")
		}
	)),
	placeholder: register(new PlaceholderOption()),
	definitionLinkOpensInPeek: register(new EditorBooleanOption(
		EditorOption.definitionLinkOpensInPeek, 'definitionLinkOpensInPeek', false,
		{ description: nls.localize('definitionLinkOpensInPeek', "Controls whether the Go to Definition mouse gesture always opens the peek widget.") }
	)),
	quickSuggestions: register(new EditorQuickSuggestions()),
	quickSuggestionsDelay: register(new EditorIntOption(
		EditorOption.quickSuggestionsDelay, 'quickSuggestionsDelay',
		10, 0, Constants.MAX_SAFE_SMALL_INTEGER,
		{ description: nls.localize('quickSuggestionsDelay', "Controls the delay in milliseconds after which quick suggestions will show up.") }
	)),
	readOnly: register(new EditorBooleanOption(
		EditorOption.readOnly, 'readOnly', false,
	)),
	readOnlyMessage: register(new ReadonlyMessage()),
	renameOnType: register(new EditorBooleanOption(
		EditorOption.renameOnType, 'renameOnType', false,
		{ description: nls.localize('renameOnType', "Controls whether the editor auto renames on type."), markdownDeprecationMessage: nls.localize('renameOnTypeDeprecate', "Deprecated, use `editor.linkedEditing` instead.") }
	)),
	renderControlCharacters: register(new EditorBooleanOption(
		EditorOption.renderControlCharacters, 'renderControlCharacters', true,
		{ description: nls.localize('renderControlCharacters', "Controls whether the editor should render control characters."), restricted: true }
	)),
	renderFinalNewline: register(new EditorStringEnumOption(
		EditorOption.renderFinalNewline, 'renderFinalNewline',
		(platform.isLinux ? 'dimmed' : 'on') as 'off' | 'on' | 'dimmed',
		['off', 'on', 'dimmed'] as const,
		{ description: nls.localize('renderFinalNewline', "Render last line number when the file ends with a newline.") }
	)),
	renderLineHighlight: register(new EditorStringEnumOption(
		EditorOption.renderLineHighlight, 'renderLineHighlight',
		'line' as 'none' | 'gutter' | 'line' | 'all',
		['none', 'gutter', 'line', 'all'] as const,
		{
			enumDescriptions: [
				'',
				'',
				'',
				nls.localize('renderLineHighlight.all', "Highlights both the gutter and the current line."),
			],
			description: nls.localize('renderLineHighlight', "Controls how the editor should render the current line highlight.")
		}
	)),
	renderLineHighlightOnlyWhenFocus: register(new EditorBooleanOption(
		EditorOption.renderLineHighlightOnlyWhenFocus, 'renderLineHighlightOnlyWhenFocus', false,
		{ description: nls.localize('renderLineHighlightOnlyWhenFocus', "Controls if the editor should render the current line highlight only when the editor is focused.") }
	)),
	renderValidationDecorations: register(new EditorStringEnumOption(
		EditorOption.renderValidationDecorations, 'renderValidationDecorations',
		'editable' as 'editable' | 'on' | 'off',
		['editable', 'on', 'off'] as const
	)),
	renderWhitespace: register(new EditorStringEnumOption(
		EditorOption.renderWhitespace, 'renderWhitespace',
		'selection' as 'selection' | 'none' | 'boundary' | 'trailing' | 'all',
		['none', 'boundary', 'selection', 'trailing', 'all'] as const,
		{
			enumDescriptions: [
				'',
				nls.localize('renderWhitespace.boundary', "Render whitespace characters except for single spaces between words."),
				nls.localize('renderWhitespace.selection', "Render whitespace characters only on selected text."),
				nls.localize('renderWhitespace.trailing', "Render only trailing whitespace characters."),
				''
			],
			description: nls.localize('renderWhitespace', "Controls how the editor should render whitespace characters.")
		}
	)),
	revealHorizontalRightPadding: register(new EditorIntOption(
		EditorOption.revealHorizontalRightPadding, 'revealHorizontalRightPadding',
		15, 0, 1000,
	)),
	roundedSelection: register(new EditorBooleanOption(
		EditorOption.roundedSelection, 'roundedSelection', true,
		{ description: nls.localize('roundedSelection', "Controls whether selections should have rounded corners.") }
	)),
	rulers: register(new EditorRulers()),
	scrollbar: register(new EditorScrollbar()),
	scrollBeyondLastColumn: register(new EditorIntOption(
		EditorOption.scrollBeyondLastColumn, 'scrollBeyondLastColumn',
		4, 0, Constants.MAX_SAFE_SMALL_INTEGER,
		{ description: nls.localize('scrollBeyondLastColumn', "Controls the number of extra characters beyond which the editor will scroll horizontally.") }
	)),
	scrollBeyondLastLine: register(new EditorBooleanOption(
		EditorOption.scrollBeyondLastLine, 'scrollBeyondLastLine', true,
		{ description: nls.localize('scrollBeyondLastLine', "Controls whether the editor will scroll beyond the last line.") }
	)),
	scrollPredominantAxis: register(new EditorBooleanOption(
		EditorOption.scrollPredominantAxis, 'scrollPredominantAxis', true,
		{ description: nls.localize('scrollPredominantAxis', "Scroll only along the predominant axis when scrolling both vertically and horizontally at the same time. Prevents horizontal drift when scrolling vertically on a trackpad.") }
	)),
	selectionClipboard: register(new EditorBooleanOption(
		EditorOption.selectionClipboard, 'selectionClipboard', true,
		{
			description: nls.localize('selectionClipboard', "Controls whether the Linux primary clipboard should be supported."),
			included: platform.isLinux
		}
	)),
	selectionHighlight: register(new EditorBooleanOption(
		EditorOption.selectionHighlight, 'selectionHighlight', true,
		{ description: nls.localize('selectionHighlight', "Controls whether the editor should highlight matches similar to the selection.") }
	)),
	selectOnLineNumbers: register(new EditorBooleanOption(
		EditorOption.selectOnLineNumbers, 'selectOnLineNumbers', true,
	)),
	showFoldingControls: register(new EditorStringEnumOption(
		EditorOption.showFoldingControls, 'showFoldingControls',
		'mouseover' as 'always' | 'never' | 'mouseover',
		['always', 'never', 'mouseover'] as const,
		{
			enumDescriptions: [
				nls.localize('showFoldingControls.always', "Always show the folding controls."),
				nls.localize('showFoldingControls.never', "Never show the folding controls and reduce the gutter size."),
				nls.localize('showFoldingControls.mouseover', "Only show the folding controls when the mouse is over the gutter."),
			],
			description: nls.localize('showFoldingControls', "Controls when the folding controls on the gutter are shown.")
		}
	)),
	showUnused: register(new EditorBooleanOption(
		EditorOption.showUnused, 'showUnused', true,
		{ description: nls.localize('showUnused', "Controls fading out of unused code.") }
	)),
	showDeprecated: register(new EditorBooleanOption(
		EditorOption.showDeprecated, 'showDeprecated', true,
		{ description: nls.localize('showDeprecated', "Controls strikethrough deprecated variables.") }
	)),
	inlayHints: register(new EditorInlayHints()),
	snippetSuggestions: register(new EditorStringEnumOption(
		EditorOption.snippetSuggestions, 'snippetSuggestions',
		'inline' as 'top' | 'bottom' | 'inline' | 'none',
		['top', 'bottom', 'inline', 'none'] as const,
		{
			enumDescriptions: [
				nls.localize('snippetSuggestions.top', "Show snippet suggestions on top of other suggestions."),
				nls.localize('snippetSuggestions.bottom', "Show snippet suggestions below other suggestions."),
				nls.localize('snippetSuggestions.inline', "Show snippets suggestions with other suggestions."),
				nls.localize('snippetSuggestions.none', "Do not show snippet suggestions."),
			],
			description: nls.localize('snippetSuggestions', "Controls whether snippets are shown with other suggestions and how they are sorted.")
		}
	)),
	smartSelect: register(new SmartSelect()),
	smoothScrolling: register(new EditorBooleanOption(
		EditorOption.smoothScrolling, 'smoothScrolling', false,
		{ description: nls.localize('smoothScrolling', "Controls whether the editor will scroll using an animation.") }
	)),
	stopRenderingLineAfter: register(new EditorIntOption(
		EditorOption.stopRenderingLineAfter, 'stopRenderingLineAfter',
		10000, -1, Constants.MAX_SAFE_SMALL_INTEGER,
	)),
	suggest: register(new EditorSuggest()),
	inlineSuggest: register(new InlineEditorSuggest()),
	inlineCompletionsAccessibilityVerbose: register(new EditorBooleanOption(EditorOption.inlineCompletionsAccessibilityVerbose, 'inlineCompletionsAccessibilityVerbose', false,
		{ description: nls.localize('inlineCompletionsAccessibilityVerbose', "Controls whether the accessibility hint should be provided to screen reader users when an inline completion is shown.") })),
	suggestFontSize: register(new EditorIntOption(
		EditorOption.suggestFontSize, 'suggestFontSize',
		0, 0, 1000,
		{ markdownDescription: nls.localize('suggestFontSize', "Font size for the suggest widget. When set to {0}, the value of {1} is used.", '`0`', '`#editor.fontSize#`') }
	)),
	suggestLineHeight: register(new EditorIntOption(
		EditorOption.suggestLineHeight, 'suggestLineHeight',
		0, 0, 1000,
		{ markdownDescription: nls.localize('suggestLineHeight', "Line height for the suggest widget. When set to {0}, the value of {1} is used. The minimum value is 8.", '`0`', '`#editor.lineHeight#`') }
	)),
	suggestOnTriggerCharacters: register(new EditorBooleanOption(
		EditorOption.suggestOnTriggerCharacters, 'suggestOnTriggerCharacters', true,
		{ description: nls.localize('suggestOnTriggerCharacters', "Controls whether suggestions should automatically show up when typing trigger characters.") }
	)),
	suggestSelection: register(new EditorStringEnumOption(
		EditorOption.suggestSelection, 'suggestSelection',
		'first' as 'first' | 'recentlyUsed' | 'recentlyUsedByPrefix',
		['first', 'recentlyUsed', 'recentlyUsedByPrefix'] as const,
		{
			markdownEnumDescriptions: [
				nls.localize('suggestSelection.first', "Always select the first suggestion."),
				nls.localize('suggestSelection.recentlyUsed', "Select recent suggestions unless further typing selects one, e.g. `console.| -> console.log` because `log` has been completed recently."),
				nls.localize('suggestSelection.recentlyUsedByPrefix', "Select suggestions based on previous prefixes that have completed those suggestions, e.g. `co -> console` and `con -> const`."),
			],
			description: nls.localize('suggestSelection', "Controls how suggestions are pre-selected when showing the suggest list.")
		}
	)),
	tabCompletion: register(new EditorStringEnumOption(
		EditorOption.tabCompletion, 'tabCompletion',
		'off' as 'on' | 'off' | 'onlySnippets',
		['on', 'off', 'onlySnippets'] as const,
		{
			enumDescriptions: [
				nls.localize('tabCompletion.on', "Tab complete will insert the best matching suggestion when pressing tab."),
				nls.localize('tabCompletion.off', "Disable tab completions."),
				nls.localize('tabCompletion.onlySnippets', "Tab complete snippets when their prefix match. Works best when 'quickSuggestions' aren't enabled."),
			],
			description: nls.localize('tabCompletion', "Enables tab completions.")
		}
	)),
	tabIndex: register(new EditorIntOption(
		EditorOption.tabIndex, 'tabIndex',
		0, -1, Constants.MAX_SAFE_SMALL_INTEGER
	)),
	unicodeHighlight: register(new UnicodeHighlight()),
	unusualLineTerminators: register(new EditorStringEnumOption(
		EditorOption.unusualLineTerminators, 'unusualLineTerminators',
		'prompt' as 'auto' | 'off' | 'prompt',
		['auto', 'off', 'prompt'] as const,
		{
			enumDescriptions: [
				nls.localize('unusualLineTerminators.auto', "Unusual line terminators are automatically removed."),
				nls.localize('unusualLineTerminators.off', "Unusual line terminators are ignored."),
				nls.localize('unusualLineTerminators.prompt', "Unusual line terminators prompt to be removed."),
			],
			description: nls.localize('unusualLineTerminators', "Remove unusual line terminators that might cause problems.")
		}
	)),
	useShadowDOM: register(new EditorBooleanOption(
		EditorOption.useShadowDOM, 'useShadowDOM', true
	)),
	useTabStops: register(new EditorBooleanOption(
		EditorOption.useTabStops, 'useTabStops', true,
		{ description: nls.localize('useTabStops', "Spaces and tabs are inserted and deleted in alignment with tab stops.") }
	)),
	wordBreak: register(new EditorStringEnumOption(
		EditorOption.wordBreak, 'wordBreak',
		'normal' as 'normal' | 'keepAll',
		['normal', 'keepAll'] as const,
		{
			markdownEnumDescriptions: [
				nls.localize('wordBreak.normal', "Use the default line break rule."),
				nls.localize('wordBreak.keepAll', "Word breaks should not be used for Chinese/Japanese/Korean (CJK) text. Non-CJK text behavior is the same as for normal."),
			],
			description: nls.localize('wordBreak', "Controls the word break rules used for Chinese/Japanese/Korean (CJK) text.")
		}
	)),
	wordSegmenterLocales: register(new WordSegmenterLocales()),
	wordSeparators: register(new EditorStringOption(
		EditorOption.wordSeparators, 'wordSeparators', USUAL_WORD_SEPARATORS,
		{ description: nls.localize('wordSeparators', "Characters that will be used as word separators when doing word related navigations or operations.") }
	)),
	wordWrap: register(new EditorStringEnumOption(
		EditorOption.wordWrap, 'wordWrap',
		'off' as 'off' | 'on' | 'wordWrapColumn' | 'bounded',
		['off', 'on', 'wordWrapColumn', 'bounded'] as const,
		{
			markdownEnumDescriptions: [
				nls.localize('wordWrap.off', "Lines will never wrap."),
				nls.localize('wordWrap.on', "Lines will wrap at the viewport width."),
				nls.localize({
					key: 'wordWrap.wordWrapColumn',
					comment: [
						'- `editor.wordWrapColumn` refers to a different setting and should not be localized.'
					]
				}, "Lines will wrap at `#editor.wordWrapColumn#`."),
				nls.localize({
					key: 'wordWrap.bounded',
					comment: [
						'- viewport means the edge of the visible window size.',
						'- `editor.wordWrapColumn` refers to a different setting and should not be localized.'
					]
				}, "Lines will wrap at the minimum of viewport and `#editor.wordWrapColumn#`."),
			],
			description: nls.localize({
				key: 'wordWrap',
				comment: [
					'- \'off\', \'on\', \'wordWrapColumn\' and \'bounded\' refer to values the setting can take and should not be localized.',
					'- `editor.wordWrapColumn` refers to a different setting and should not be localized.'
				]
			}, "Controls how lines should wrap.")
		}
	)),
	wordWrapBreakAfterCharacters: register(new EditorStringOption(
		EditorOption.wordWrapBreakAfterCharacters, 'wordWrapBreakAfterCharacters',
		// allow-any-unicode-next-line
		' \t})]?|/&.,;¢°′″‰℃、。｡､￠，．：；？！％・･ゝゞヽヾーァィゥェォッャュョヮヵヶぁぃぅぇぉっゃゅょゎゕゖㇰㇱㇲㇳㇴㇵㇶㇷㇸㇹㇺㇻㇼㇽㇾㇿ々〻ｧｨｩｪｫｬｭｮｯｰ”〉》」』】〕）］｝｣',
	)),
	wordWrapBreakBeforeCharacters: register(new EditorStringOption(
		EditorOption.wordWrapBreakBeforeCharacters, 'wordWrapBreakBeforeCharacters',
		// allow-any-unicode-next-line
		'([{‘“〈《「『【〔（［｛｢£¥＄￡￥+＋'
	)),
	wordWrapColumn: register(new EditorIntOption(
		EditorOption.wordWrapColumn, 'wordWrapColumn',
		80, 1, Constants.MAX_SAFE_SMALL_INTEGER,
		{
			markdownDescription: nls.localize({
				key: 'wordWrapColumn',
				comment: [
					'- `editor.wordWrap` refers to a different setting and should not be localized.',
					'- \'wordWrapColumn\' and \'bounded\' refer to values the different setting can take and should not be localized.'
				]
			}, "Controls the wrapping column of the editor when `#editor.wordWrap#` is `wordWrapColumn` or `bounded`.")
		}
	)),
	wordWrapOverride1: register(new EditorStringEnumOption(
		EditorOption.wordWrapOverride1, 'wordWrapOverride1',
		'inherit' as 'off' | 'on' | 'inherit',
		['off', 'on', 'inherit'] as const
	)),
	wordWrapOverride2: register(new EditorStringEnumOption(
		EditorOption.wordWrapOverride2, 'wordWrapOverride2',
		'inherit' as 'off' | 'on' | 'inherit',
		['off', 'on', 'inherit'] as const
	)),

	// Leave these at the end (because they have dependencies!)
	editorClassName: register(new EditorClassName()),
	defaultColorDecorators: register(new EditorBooleanOption(
		EditorOption.defaultColorDecorators, 'defaultColorDecorators', true,
		{ markdownDescription: nls.localize('defaultColorDecorators', "Controls whether inline color decorations should be shown using the default document color provider") }
	)),
	pixelRatio: register(new EditorPixelRatio()),
	tabFocusMode: register(new EditorBooleanOption(EditorOption.tabFocusMode, 'tabFocusMode', false,
		{ markdownDescription: nls.localize('tabFocusMode', "Controls whether the editor receives tabs or defers them to the workbench for navigation.") }
	)),
	layoutInfo: register(new EditorLayoutInfoComputer()),
	wrappingInfo: register(new EditorWrappingInfoComputer()),
	wrappingIndent: register(new WrappingIndentOption()),
	wrappingStrategy: register(new WrappingStrategy())
};

type EditorOptionsType = typeof EditorOptions;
type FindEditorOptionsKeyById<T extends EditorOption> = { [K in keyof EditorOptionsType]: EditorOptionsType[K]['id'] extends T ? K : never }[keyof EditorOptionsType];
type ComputedEditorOptionValue<T extends IEditorOption<any, any>> = T extends IEditorOption<any, infer R> ? R : never;
export type FindComputedEditorOptionValueById<T extends EditorOption> = NonNullable<ComputedEditorOptionValue<EditorOptionsType[FindEditorOptionsKeyById<T>]>>;<|MERGE_RESOLUTION|>--- conflicted
+++ resolved
@@ -1727,20 +1727,12 @@
 				},
 				'editor.find.history': {
 					type: 'string',
-<<<<<<< HEAD
 					enum: ['never', 'workspace', 'editorGroup'],
-					default: defaults.findSearchHistory,
-					enumDescriptions: [
-						nls.localize('editor.find.findSearchHistory.never', 'Do not store search history from the find widget.'),
-						nls.localize('editor.find.findSearchHistory.workspace', 'Store search history across the active workspace'),
-						nls.localize('editor.find.findSearchHistory.editorGroup', 'Store the search history per editor group'),
-=======
-					enum: ['never', 'workspace'],
 					default: typeof product.quality === 'string' && product.quality !== 'stable' ? 'workspace' : 'none',
 					enumDescriptions: [
 						nls.localize('editor.find.history.never', 'Do not store search history from the find widget.'),
 						nls.localize('editor.find.history.workspace', 'Store search history across the active workspace'),
->>>>>>> 5b9c6582
+						nls.localize('editor.find.history.editorGroup', 'Store the search history per editor group'),
 					],
 					description: nls.localize('find.history', "Controls how the find widget history should be stored")
 				}
