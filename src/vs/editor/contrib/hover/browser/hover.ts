--- conflicted
+++ resolved
@@ -312,12 +312,9 @@
 		if (!this._editor.hasModel()) {
 			return;
 		}
-<<<<<<< HEAD
 		if (this._editor.getOption(EditorOption.hover).enabled && e.altKey) {
 			this._toggleLockedState(e.altKey);
 		}
-=======
->>>>>>> 745cb554
 
 		const resolvedKeyboardEvent = this._keybindingService.softDispatch(e, this._editor.getDomNode());
 
@@ -346,7 +343,6 @@
 		this._hideWidgets();
 	}
 
-<<<<<<< HEAD
 	private _onKeyUp(e: IKeyboardEvent): void {
 		if (e.altKey) {
 			this._toggleLockedState(!e.altKey);
@@ -360,8 +356,6 @@
 		}
 	}
 
-=======
->>>>>>> 745cb554
 	private _hideWidgets(): void {
 		if (_sticky) {
 			return;
