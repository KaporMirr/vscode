/*---------------------------------------------------------------------------------------------
 *  Copyright (c) Microsoft Corporation. All rights reserved.
 *  Licensed under the MIT License. See License.txt in the project root for license information.
 *--------------------------------------------------------------------------------------------*/

import * as dom from 'vs/base/browser/dom';
import { KeyCode } from 'vs/base/common/keyCodes';
import { Disposable, DisposableStore } from 'vs/base/common/lifecycle';
import { ICodeEditor, IEditorMouseEvent, IPartialEditorMouseEvent, MouseTargetType } from 'vs/editor/browser/editorBrowser';
import { ConfigurationChangedEvent, EditorOption } from 'vs/editor/common/config/editorOptions';
import { Range } from 'vs/editor/common/core/range';
import { HoverOperation, HoverStartMode, HoverStartSource } from 'vs/editor/contrib/hover/browser/hoverOperation';
import { HoverAnchor, HoverParticipantRegistry, HoverRangeAnchor, IEditorHoverContext, IEditorHoverParticipant, IHoverPart, IHoverSettings } from 'vs/editor/contrib/hover/browser/hoverTypes';
import { IInstantiationService } from 'vs/platform/instantiation/common/instantiation';
import { IKeybindingService, IKeyboardEvent } from 'vs/platform/keybinding/common/keybinding';
import { HoverVerbosityAction } from 'vs/editor/common/standalone/standaloneEnums';
import { ContentHoverWidget } from 'vs/editor/contrib/hover/browser/contentHoverWidget';
import { ContentHoverComputer } from 'vs/editor/contrib/hover/browser/contentHoverComputer';
import { HoverResult } from 'vs/editor/contrib/hover/browser/contentHoverTypes';
import { Emitter } from 'vs/base/common/event';
import { RenderedContentHover } from 'vs/editor/contrib/hover/browser/contentHoverRendered';
<<<<<<< HEAD
import { RunOnceScheduler } from 'vs/base/common/async';
import { IEditorContribution, IScrollEvent } from 'vs/editor/common/editorCommon';
import { ResultKind } from 'vs/platform/keybinding/common/keybindingResolver';
import { DECREASE_HOVER_VERBOSITY_ACTION_ID, INCREASE_HOVER_VERBOSITY_ACTION_ID, SHOW_OR_FOCUS_HOVER_ACTION_ID } from 'vs/editor/contrib/hover/browser/hoverActionIds';
import { InlineSuggestionHintsContentWidget } from 'vs/editor/contrib/inlineCompletions/browser/inlineCompletionsHintsWidget';
import { TokenizationRegistry } from 'vs/editor/common/languages';

// sticky hover widget which doesn't disappear on focus out and such
const _sticky = false
	// || Boolean("true") // done "weirdly" so that a lint warning prevents you from pushing this
	;

export class ContentHoverController extends Disposable implements IEditorContribution {
=======
import { isMousePositionWithinElement } from 'vs/editor/contrib/hover/browser/hoverUtils';
>>>>>>> fc067afe

	public static readonly ID = 'editor.contrib.contentHover';

	public shouldKeepOpenOnEditorMouseMoveOrLeave: boolean = false;

	private _currentResult: HoverResult | null = null;
	private _renderedContentHover: RenderedContentHover | undefined;
	private _mouseMoveEvent: IEditorMouseEvent | undefined;
	private _reactToEditorMouseMoveRunner: RunOnceScheduler;

	private readonly _computer: ContentHoverComputer;
	private readonly _contentHoverWidget: ContentHoverWidget;
	private readonly _participants: IEditorHoverParticipant[];
	private readonly _hoverOperation: HoverOperation<IHoverPart>;
	private readonly _listenersStore = new DisposableStore();

	private readonly _onContentsChanged = this._register(new Emitter<void>());
	public readonly onContentsChanged = this._onContentsChanged.event;

	private _hoverSettings!: IHoverSettings;
	private _mouseDown: boolean = false;
	private _activatedByDecoratorClick: boolean = false;

	constructor(
		private readonly _editor: ICodeEditor,
		@IInstantiationService private readonly _instantiationService: IInstantiationService,
		@IKeybindingService private readonly _keybindingService: IKeybindingService,
	) {
		super();
		this._reactToEditorMouseMoveRunner = this._register(new RunOnceScheduler(() => this._reactToEditorMouseMove(this._mouseMoveEvent), 0));
		this._contentHoverWidget = this._register(this._instantiationService.createInstance(ContentHoverWidget, this._editor));
		this._participants = this._initializeHoverParticipants();
		this._computer = new ContentHoverComputer(this._editor, this._participants);
		this._hoverOperation = this._register(new HoverOperation(this._editor, this._computer));
		this._hookListeners();
		this._register(this._editor.onDidChangeConfiguration((e: ConfigurationChangedEvent) => {
			if (e.hasChanged(EditorOption.hover)) {
				this._unhookListeners();
				this._hookListeners();
			}
		}));
	}

	static get(editor: ICodeEditor): ContentHoverController | null {
		return editor.getContribution<ContentHoverController>(ContentHoverController.ID);
	}

	private _hookListeners(): void {
		const hoverOpts = this._editor.getOption(EditorOption.hover);
		this._hoverSettings = {
			enabled: hoverOpts.enabled,
			sticky: hoverOpts.sticky,
			hidingDelay: hoverOpts.delay
		};
		if (hoverOpts.enabled) {
			this._listenersStore.add(this._editor.onMouseDown((e: IEditorMouseEvent) => this._onEditorMouseDown(e)));
			this._listenersStore.add(this._editor.onMouseUp(() => this._onEditorMouseUp()));
			this._listenersStore.add(this._editor.onMouseMove((e: IEditorMouseEvent) => this._onEditorMouseMove(e)));
			this._listenersStore.add(this._editor.onKeyDown((e: IKeyboardEvent) => this._onKeyDown(e)));

			// Old listeners
			this._listenersStore.add(this._hoverOperation.onResult((result) => {
				if (!this._computer.anchor) {
					// invalid state, ignore result
					return;
				}
				const messages = (result.hasLoadingMessage ? this._addLoadingMessage(result.value) : result.value);
				this._withResult(new HoverResult(this._computer.anchor, messages, result.isComplete));
			}));
			this._listenersStore.add(dom.addStandardDisposableListener(this._contentHoverWidget.getDomNode(), 'keydown', (e) => {
				if (e.equals(KeyCode.Escape)) {
					this.hide();
				}
			}));
			this._listenersStore.add(TokenizationRegistry.onDidChange(() => {
				if (this._contentHoverWidget.position && this._currentResult) {
					this._setCurrentResult(this._currentResult); // render again
				}
			}));
		} else {
			this._listenersStore.add(this._editor.onMouseMove((e: IEditorMouseEvent) => this._onEditorMouseMove(e)));
			this._listenersStore.add(this._editor.onKeyDown((e: IKeyboardEvent) => this._onKeyDown(e)));
		}
		this._listenersStore.add(this._editor.onMouseLeave((e) => this._onEditorMouseLeave(e)));
		this._listenersStore.add(this._editor.onDidChangeModel(() => {
			this._cancelScheduler();
			this._hideWidgets();
		}));
		this._listenersStore.add(this._editor.onDidChangeModelContent(() => this._cancelScheduler()));
		this._listenersStore.add(this._editor.onDidScrollChange((e: IScrollEvent) => this._onEditorScrollChanged(e)));
	}

	private _unhookListeners(): void {
		this._listenersStore.clear();
	}

	private _cancelScheduler() {
		this._mouseMoveEvent = undefined;
		this._reactToEditorMouseMoveRunner.cancel();
	}

	private _onEditorScrollChanged(e: IScrollEvent): void {
		if (e.scrollTopChanged || e.scrollLeftChanged) {
			this._hideWidgets();
		}
	}

	private _onEditorMouseDown(mouseEvent: IEditorMouseEvent): void {
		this._mouseDown = true;
		const shouldNotHideContentHoverWidget = this._shouldNotHideContentHoverWidget(mouseEvent);
		if (shouldNotHideContentHoverWidget) {
			return;
		}
		this._hideWidgets();
	}

	private _shouldNotHideContentHoverWidget(mouseEvent: IPartialEditorMouseEvent): boolean {
		if (this._isMouseOnContentHoverWidget(mouseEvent) || this._isContentWidgetResizing()) {
			return true;
		}
		return false;
	}

	private _isMouseOnContentHoverWidget(mouseEvent: IPartialEditorMouseEvent): boolean {
		const target = mouseEvent.target;
		if (!target) {
			return false;
		}
		return target.type === MouseTargetType.CONTENT_WIDGET && target.detail === ContentHoverWidget.ID;
	}

	private _isContentWidgetResizing(): boolean {
		return this.widget.isResizing || false;
	}

	private _onEditorMouseUp(): void {
		this._mouseDown = false;
	}

	private _onEditorMouseLeave(mouseEvent: IPartialEditorMouseEvent): void {
		if (this.shouldKeepOpenOnEditorMouseMoveOrLeave) {
			return;
		}
		this._cancelScheduler();
		const shouldNotHideContentHoverWidget = this._shouldNotHideContentHoverWidget(mouseEvent);
		if (shouldNotHideContentHoverWidget) {
			return;
		}
		if (_sticky) {
			return;
		}
		this._hideWidgets();
	}

	private _shouldNotRecomputeContentHoverWidget(mouseEvent: IEditorMouseEvent): boolean {
		const isHoverSticky = this._hoverSettings.sticky;
		const isMouseOnStickyContentHoverWidget = (mouseEvent: IEditorMouseEvent, isHoverSticky: boolean) => {
			const isMouseOnContentHoverWidget = this._isMouseOnContentHoverWidget(mouseEvent);
			return isHoverSticky && isMouseOnContentHoverWidget;
		};
		const isMouseOnColorPicker = (mouseEvent: IEditorMouseEvent) => {
			const isMouseOnContentHoverWidget = this._isMouseOnContentHoverWidget(mouseEvent);
			const isColorPickerVisible = this.isColorPickerVisible;
			return isMouseOnContentHoverWidget && isColorPickerVisible;
		};
		// TODO@aiday-mar verify if the following is necessary code
		const isTextSelectedWithinContentHoverWidget = (mouseEvent: IEditorMouseEvent, sticky: boolean) => {
			return sticky
				&& this.containsNode(mouseEvent.event.browserEvent.view?.document.activeElement)
				&& !mouseEvent.event.browserEvent.view?.getSelection()?.isCollapsed;
		};
		if (isMouseOnStickyContentHoverWidget(mouseEvent, isHoverSticky)
			|| isMouseOnColorPicker(mouseEvent)
			|| isTextSelectedWithinContentHoverWidget(mouseEvent, isHoverSticky)) {
			return true;
		}
		return false;
	}

	private _onEditorMouseMove(mouseEvent: IEditorMouseEvent): void {
		if (this.shouldKeepOpenOnEditorMouseMoveOrLeave) {
			return;
		}
		this._mouseMoveEvent = mouseEvent;
		if (this.isFocused || this.isResizing) {
			return;
		}
		const sticky = this._hoverSettings.sticky;
		if (sticky && this.isVisibleFromKeyboard) {
			// Sticky mode is on and the hover has been shown via keyboard
			// so moving the mouse has no effect
			return;
		}
		const shouldNotRecomputeContentHoverWidget = this._shouldNotRecomputeContentHoverWidget(mouseEvent);
		if (shouldNotRecomputeContentHoverWidget) {
			this._reactToEditorMouseMoveRunner.cancel();
			return;
		}
		const hidingDelay = this._hoverSettings.hidingDelay;
		const isContentHoverWidgetVisible = this.isVisible;
		// If the mouse is not over the widget, and if sticky is on,
		// then give it a grace period before reacting to the mouse event
		const shouldRescheduleContentHoverComputation = isContentHoverWidgetVisible && sticky && hidingDelay > 0;
		if (shouldRescheduleContentHoverComputation) {
			if (!this._reactToEditorMouseMoveRunner.isScheduled()) {
				this._reactToEditorMouseMoveRunner.schedule(hidingDelay);
			}
			return;
		}
		this._reactToEditorMouseMove(mouseEvent);
	}

	private _reactToEditorMouseMove(mouseEvent: IEditorMouseEvent | undefined): void {
		if (!mouseEvent) {
			return;
		}
		const target = mouseEvent.target;
		const mouseOnDecorator = target.element?.classList.contains('colorpicker-color-decoration');
		const decoratorActivatedOn = this._editor.getOption(EditorOption.colorDecoratorsActivatedOn);
		const enabled = this._hoverSettings.enabled;
		const activatedByDecoratorClick = this._activatedByDecoratorClick;

		if ((mouseOnDecorator && (
			(decoratorActivatedOn === 'click' && !activatedByDecoratorClick) ||
			(decoratorActivatedOn === 'hover' && !enabled && !_sticky) ||
			(decoratorActivatedOn === 'clickAndHover' && !enabled && !activatedByDecoratorClick)))
			|| (!mouseOnDecorator && !enabled && !activatedByDecoratorClick)) {
			this._hideWidgets();
			return;
		}
		const contentHoverShowsOrWillShow = this._contentHoverShowsOrWillShow(mouseEvent);
		if (contentHoverShowsOrWillShow) {
			return;
		}
		if (_sticky) {
			return;
		}
		this._hideWidgets();
	}

	private _onKeyDown(e: IKeyboardEvent): void {
		if (!this._editor.hasModel()) {
			return;
		}
		const resolvedKeyboardEvent = this._keybindingService.softDispatch(e, this._editor.getDomNode());
		// If the beginning of a multi-chord keybinding is pressed,
		// or the command aims to focus the hover,
		// set the variable to true, otherwise false
		const shouldKeepHoverVisible = (resolvedKeyboardEvent.kind === ResultKind.MoreChordsNeeded
			|| (resolvedKeyboardEvent.kind === ResultKind.KbFound
				&& (resolvedKeyboardEvent.commandId === SHOW_OR_FOCUS_HOVER_ACTION_ID
					|| resolvedKeyboardEvent.commandId === INCREASE_HOVER_VERBOSITY_ACTION_ID
					|| resolvedKeyboardEvent.commandId === DECREASE_HOVER_VERBOSITY_ACTION_ID)
				&& this.isVisible));

		if (e.keyCode === KeyCode.Ctrl
			|| e.keyCode === KeyCode.Alt
			|| e.keyCode === KeyCode.Meta
			|| e.keyCode === KeyCode.Shift
			|| shouldKeepHoverVisible) {
			// Do not hide hover when a modifier key is pressed
			return;
		}
		this._hideWidgets();
	}

	private _hideWidgets(): void {
		if (_sticky) {
			return;
		}
		const isMouseDownOnColorPicker = this._mouseDown && this.isColorPickerVisible;
		const isInlineSuggestioHintsDropDownVisible = InlineSuggestionHintsContentWidget.dropDownVisible;
		if (isMouseDownOnColorPicker || isInlineSuggestioHintsDropDownVisible) {
			return;
		}
		this._activatedByDecoratorClick = false;
		this.hide();
	}

	private _initializeHoverParticipants(): IEditorHoverParticipant[] {
		const participants: IEditorHoverParticipant[] = [];
		for (const participant of HoverParticipantRegistry.getAll()) {
			const participantInstance = this._instantiationService.createInstance(participant, this._editor);
			participants.push(participantInstance);
		}
		participants.sort((p1, p2) => p1.hoverOrdinal - p2.hoverOrdinal);
		this._register(this._contentHoverWidget.onDidResize(() => {
			this._participants.forEach(participant => participant.handleResize?.());
		}));
		return participants;
	}

<<<<<<< HEAD
=======
	private _registerListeners(): void {
		this._register(this._hoverOperation.onResult((result) => {
			if (!this._computer.anchor) {
				// invalid state, ignore result
				return;
			}
			const messages = (result.hasLoadingMessage ? this._addLoadingMessage(result.value) : result.value);
			this._withResult(new HoverResult(this._computer.anchor, messages, result.isComplete));
		}));
		const contentHoverWidgetNode = this._contentHoverWidget.getDomNode();
		this._register(dom.addStandardDisposableListener(contentHoverWidgetNode, 'keydown', (e) => {
			if (e.equals(KeyCode.Escape)) {
				this.hide();
			}
		}));
		this._register(dom.addStandardDisposableListener(contentHoverWidgetNode, 'mouseleave', (e) => {
			this._onMouseLeave(e);
		}));
		this._register(TokenizationRegistry.onDidChange(() => {
			if (this._contentHoverWidget.position && this._currentResult) {
				this._setCurrentResult(this._currentResult); // render again
			}
		}));
	}

>>>>>>> fc067afe
	/**
	 * Returns true if the hover shows now or will show.
	 */
	private _startShowingOrUpdateHover(
		anchor: HoverAnchor | null,
		mode: HoverStartMode,
		source: HoverStartSource,
		focus: boolean,
		mouseEvent: IEditorMouseEvent | null
	): boolean {
		const contentHoverIsVisible = this._contentHoverWidget.position && this._currentResult;
		if (!contentHoverIsVisible) {
			if (anchor) {
				this._startHoverOperationIfNecessary(anchor, mode, source, focus, false);
				return true;
			}
			return false;
		}
		const isHoverSticky = this._editor.getOption(EditorOption.hover).sticky;
		const isMouseGettingCloser = mouseEvent && this._contentHoverWidget.isMouseGettingCloser(mouseEvent.event.posx, mouseEvent.event.posy);
		const isHoverStickyAndIsMouseGettingCloser = isHoverSticky && isMouseGettingCloser;
		// The mouse is getting closer to the hover, so we will keep the hover untouched
		// But we will kick off a hover update at the new anchor, insisting on keeping the hover visible.
		if (isHoverStickyAndIsMouseGettingCloser) {
			if (anchor) {
				this._startHoverOperationIfNecessary(anchor, mode, source, focus, true);
			}
			return true;
		}
		// If mouse is not getting closer and anchor not defined, hide the hover
		if (!anchor) {
			this._setCurrentResult(null);
			return false;
		}
		// If mouse if not getting closer and anchor is defined, and the new anchor is the same as the previous anchor
		const currentAnchorEqualsPreviousAnchor = this._currentResult!.anchor.equals(anchor);
		if (currentAnchorEqualsPreviousAnchor) {
			return true;
		}
		// If mouse if not getting closer and anchor is defined, and the new anchor is not compatible with the previous anchor
		const currentAnchorCompatibleWithPreviousAnchor = anchor.canAdoptVisibleHover(this._currentResult!.anchor, this._contentHoverWidget.position);
		if (!currentAnchorCompatibleWithPreviousAnchor) {
			this._setCurrentResult(null);
			this._startHoverOperationIfNecessary(anchor, mode, source, focus, false);
			return true;
		}
		// We aren't getting any closer to the hover, so we will filter existing results
		// and keep those which also apply to the new anchor.
		this._setCurrentResult(this._currentResult!.filter(anchor));
		this._startHoverOperationIfNecessary(anchor, mode, source, focus, false);
		return true;
	}

	private _startHoverOperationIfNecessary(anchor: HoverAnchor, mode: HoverStartMode, source: HoverStartSource, focus: boolean, insistOnKeepingHoverVisible: boolean): void {
		const currentAnchorEqualToPreviousHover = this._computer.anchor && this._computer.anchor.equals(anchor);
		if (currentAnchorEqualToPreviousHover) {
			return;
		}
		this._hoverOperation.cancel();
		this._computer.anchor = anchor;
		this._computer.shouldFocus = focus;
		this._computer.source = source;
		this._computer.insistOnKeepingHoverVisible = insistOnKeepingHoverVisible;
		this._hoverOperation.start(mode);
	}

	private _setCurrentResult(hoverResult: HoverResult | null): void {
		let currentHoverResult = hoverResult;
		const currentResultEqualToPreviousResult = this._currentResult === currentHoverResult;
		if (currentResultEqualToPreviousResult) {
			return;
		}
		const currentHoverResultIsEmpty = currentHoverResult && currentHoverResult.hoverParts.length === 0;
		if (currentHoverResultIsEmpty) {
			currentHoverResult = null;
		}
		this._currentResult = currentHoverResult;
		if (this._currentResult) {
			this._showHover(this._currentResult);
		} else {
			this._hideHover();
		}
	}

	private _addLoadingMessage(result: IHoverPart[]): IHoverPart[] {
		if (!this._computer.anchor) {
			return result;
		}
		for (const participant of this._participants) {
			if (!participant.createLoadingMessage) {
				continue;
			}
			const loadingMessage = participant.createLoadingMessage(this._computer.anchor);
			if (!loadingMessage) {
				continue;
			}
			return result.slice(0).concat([loadingMessage]);
		}
		return result;
	}

	private _withResult(hoverResult: HoverResult): void {
		const previousHoverIsVisibleWithCompleteResult = this._contentHoverWidget.position && this._currentResult && this._currentResult.isComplete;
		if (!previousHoverIsVisibleWithCompleteResult) {
			this._setCurrentResult(hoverResult);
		}
		// The hover is visible with a previous complete result.
		const isCurrentHoverResultComplete = hoverResult.isComplete;
		if (!isCurrentHoverResultComplete) {
			// Instead of rendering the new partial result, we wait for the result to be complete.
			return;
		}
		const currentHoverResultIsEmpty = hoverResult.hoverParts.length === 0;
		const insistOnKeepingPreviousHoverVisible = this._computer.insistOnKeepingHoverVisible;
		const shouldKeepPreviousHoverVisible = currentHoverResultIsEmpty && insistOnKeepingPreviousHoverVisible;
		if (shouldKeepPreviousHoverVisible) {
			// The hover would now hide normally, so we'll keep the previous messages
			return;
		}
		this._setCurrentResult(hoverResult);
	}

	private _showHover(hoverResult: HoverResult): void {
		const context = this._getHoverContext();
		this._renderedContentHover = new RenderedContentHover(this._editor, hoverResult, this._participants, this._computer, context, this._keybindingService);
		if (this._renderedContentHover.domNodeHasChildren) {
			this._contentHoverWidget.show(this._renderedContentHover);
		} else {
			this._renderedContentHover.dispose();
		}
	}

	private _hideHover(): void {
		this._contentHoverWidget.hide();
	}

	private _getHoverContext(): IEditorHoverContext {
		const hide = () => {
			this.hide();
		};
		const onContentsChanged = () => {
			this._onContentsChanged.fire();
			this._contentHoverWidget.onContentsChanged();
		};
		const setMinimumDimensions = (dimensions: dom.Dimension) => {
			this._contentHoverWidget.setMinimumDimensions(dimensions);
		};
		return { hide, onContentsChanged, setMinimumDimensions };
	}

	private _contentHoverShowsOrWillShow(mouseEvent: IEditorMouseEvent): boolean {
		const isContentWidgetResizing = this._contentHoverWidget.isResizing;
		if (isContentWidgetResizing) {
			return true;
		}
		const anchorCandidates: HoverAnchor[] = this._findHoverAnchorCandidates(mouseEvent);
		const anchorCandidatesExist = anchorCandidates.length > 0;
		if (!anchorCandidatesExist) {
			return this._startShowingOrUpdateHover(null, HoverStartMode.Delayed, HoverStartSource.Mouse, false, mouseEvent);
		}
		const anchor = anchorCandidates[0];
		return this._startShowingOrUpdateHover(anchor, HoverStartMode.Delayed, HoverStartSource.Mouse, false, mouseEvent);
	}

	private _findHoverAnchorCandidates(mouseEvent: IEditorMouseEvent): HoverAnchor[] {
		const anchorCandidates: HoverAnchor[] = [];
		for (const participant of this._participants) {
			if (!participant.suggestHoverAnchor) {
				continue;
			}
			const anchor = participant.suggestHoverAnchor(mouseEvent);
			if (!anchor) {
				continue;
			}
			anchorCandidates.push(anchor);
		}
		const target = mouseEvent.target;
		switch (target.type) {
			case MouseTargetType.CONTENT_TEXT: {
				anchorCandidates.push(new HoverRangeAnchor(0, target.range, mouseEvent.event.posx, mouseEvent.event.posy));
				break;
			}
			case MouseTargetType.CONTENT_EMPTY: {
				const epsilon = this._editor.getOption(EditorOption.fontInfo).typicalHalfwidthCharacterWidth / 2;
				// Let hover kick in even when the mouse is technically in the empty area after a line, given the distance is small enough
				const mouseIsWithinLinesAndCloseToHover = !target.detail.isAfterLines
					&& typeof target.detail.horizontalDistanceToText === 'number'
					&& target.detail.horizontalDistanceToText < epsilon;
				if (!mouseIsWithinLinesAndCloseToHover) {
					break;
				}
				anchorCandidates.push(new HoverRangeAnchor(0, target.range, mouseEvent.event.posx, mouseEvent.event.posy));
				break;
			}
		}
		anchorCandidates.sort((a, b) => b.priority - a.priority);
		return anchorCandidates;
	}

<<<<<<< HEAD
	public showContentHover(range: Range, mode: HoverStartMode, source: HoverStartSource, focus: boolean, activatedByColorDecoratorClick: boolean = false): void {
		this._activatedByDecoratorClick = activatedByColorDecoratorClick;
=======
	private _onMouseLeave(e: MouseEvent): void {
		const editorDomNode = this._editor.getDomNode();
		const isMousePositionOutsideOfEditor = !editorDomNode || !isMousePositionWithinElement(editorDomNode, e.x, e.y);
		if (isMousePositionOutsideOfEditor) {
			this.hide();
		}
	}

	public startShowingAtRange(range: Range, mode: HoverStartMode, source: HoverStartSource, focus: boolean): void {
>>>>>>> fc067afe
		this._startShowingOrUpdateHover(new HoverRangeAnchor(0, range, undefined, undefined), mode, source, focus, null);
	}

	public getWidgetContent(): string | undefined {
		const node = this._contentHoverWidget.getDomNode();
		if (!node.textContent) {
			return undefined;
		}
		return node.textContent;
	}

	public async updateHoverVerbosityLevel(action: HoverVerbosityAction, index: number, focus?: boolean): Promise<void> {
		this._renderedContentHover?.updateHoverVerbosityLevel(action, index, focus);
	}

	public doesHoverAtIndexSupportVerbosityAction(index: number, action: HoverVerbosityAction): boolean {
		return this._renderedContentHover?.doesHoverAtIndexSupportVerbosityAction(index, action) ?? false;
	}

	public getAccessibleWidgetContent(): string | undefined {
		return this._renderedContentHover?.getAccessibleWidgetContent();
	}

	public getAccessibleWidgetContentAtIndex(index: number): string | undefined {
		return this._renderedContentHover?.getAccessibleWidgetContentAtIndex(index);
	}

	public focusedHoverPartIndex(): number {
		return this._renderedContentHover?.focusedHoverPartIndex ?? -1;
	}

	public containsNode(node: Node | null | undefined): boolean {
		return (node ? this._contentHoverWidget.getDomNode().contains(node) : false);
	}

	public focus(): void {
		this._contentHoverWidget.focus();
	}

	public focusHoverPartWithIndex(index: number): void {
		this._renderedContentHover?.focusHoverPartWithIndex(index);
	}

	public scrollUp(): void {
		this._contentHoverWidget.scrollUp();
	}

	public scrollDown(): void {
		this._contentHoverWidget.scrollDown();
	}

	public scrollLeft(): void {
		this._contentHoverWidget.scrollLeft();
	}

	public scrollRight(): void {
		this._contentHoverWidget.scrollRight();
	}

	public pageUp(): void {
		this._contentHoverWidget.pageUp();
	}

	public pageDown(): void {
		this._contentHoverWidget.pageDown();
	}

	public goToTop(): void {
		this._contentHoverWidget.goToTop();
	}

	public goToBottom(): void {
		this._contentHoverWidget.goToBottom();
	}

	public hide(): void {
		this._computer.anchor = null;
		this._hoverOperation.cancel();
		this._setCurrentResult(null);
	}

	public getDomNode(): HTMLElement {
		return this._contentHoverWidget.getDomNode();
	}

	public get isColorPickerVisible(): boolean {
		return this._renderedContentHover?.isColorPickerVisible() ?? false;
	}

	public get isVisibleFromKeyboard(): boolean {
		return this._contentHoverWidget.isVisibleFromKeyboard;
	}

	public get isVisible(): boolean {
		return this._contentHoverWidget.isVisible;
	}

	public get isFocused(): boolean {
		return this._contentHoverWidget.isFocused;
	}

	public get isResizing(): boolean {
		return this._contentHoverWidget.isResizing;
	}

	public get widget() {
		return this._contentHoverWidget;
	}

	public override dispose(): void {
		super.dispose();
		this._unhookListeners();
		this._listenersStore.dispose();
	}
}<|MERGE_RESOLUTION|>--- conflicted
+++ resolved
@@ -19,7 +19,6 @@
 import { HoverResult } from 'vs/editor/contrib/hover/browser/contentHoverTypes';
 import { Emitter } from 'vs/base/common/event';
 import { RenderedContentHover } from 'vs/editor/contrib/hover/browser/contentHoverRendered';
-<<<<<<< HEAD
 import { RunOnceScheduler } from 'vs/base/common/async';
 import { IEditorContribution, IScrollEvent } from 'vs/editor/common/editorCommon';
 import { ResultKind } from 'vs/platform/keybinding/common/keybindingResolver';
@@ -31,11 +30,9 @@
 const _sticky = false
 	// || Boolean("true") // done "weirdly" so that a lint warning prevents you from pushing this
 	;
+import { isMousePositionWithinElement } from 'vs/editor/contrib/hover/browser/hoverUtils';
 
 export class ContentHoverController extends Disposable implements IEditorContribution {
-=======
-import { isMousePositionWithinElement } from 'vs/editor/contrib/hover/browser/hoverUtils';
->>>>>>> fc067afe
 
 	public static readonly ID = 'editor.contrib.contentHover';
 
@@ -328,34 +325,6 @@
 		return participants;
 	}
 
-<<<<<<< HEAD
-=======
-	private _registerListeners(): void {
-		this._register(this._hoverOperation.onResult((result) => {
-			if (!this._computer.anchor) {
-				// invalid state, ignore result
-				return;
-			}
-			const messages = (result.hasLoadingMessage ? this._addLoadingMessage(result.value) : result.value);
-			this._withResult(new HoverResult(this._computer.anchor, messages, result.isComplete));
-		}));
-		const contentHoverWidgetNode = this._contentHoverWidget.getDomNode();
-		this._register(dom.addStandardDisposableListener(contentHoverWidgetNode, 'keydown', (e) => {
-			if (e.equals(KeyCode.Escape)) {
-				this.hide();
-			}
-		}));
-		this._register(dom.addStandardDisposableListener(contentHoverWidgetNode, 'mouseleave', (e) => {
-			this._onMouseLeave(e);
-		}));
-		this._register(TokenizationRegistry.onDidChange(() => {
-			if (this._contentHoverWidget.position && this._currentResult) {
-				this._setCurrentResult(this._currentResult); // render again
-			}
-		}));
-	}
-
->>>>>>> fc067afe
 	/**
 	 * Returns true if the hover shows now or will show.
 	 */
@@ -555,10 +524,6 @@
 		return anchorCandidates;
 	}
 
-<<<<<<< HEAD
-	public showContentHover(range: Range, mode: HoverStartMode, source: HoverStartSource, focus: boolean, activatedByColorDecoratorClick: boolean = false): void {
-		this._activatedByDecoratorClick = activatedByColorDecoratorClick;
-=======
 	private _onMouseLeave(e: MouseEvent): void {
 		const editorDomNode = this._editor.getDomNode();
 		const isMousePositionOutsideOfEditor = !editorDomNode || !isMousePositionWithinElement(editorDomNode, e.x, e.y);
@@ -567,8 +532,17 @@
 		}
 	}
 
-	public startShowingAtRange(range: Range, mode: HoverStartMode, source: HoverStartSource, focus: boolean): void {
->>>>>>> fc067afe
+	private _onMouseLeave(e: MouseEvent): void {
+		const editorDomNode = this._editor.getDomNode();
+		const isMousePositionOutsideOfEditor = !editorDomNode || !isMousePositionWithinElement(editorDomNode, e.x, e.y);
+		if (isMousePositionOutsideOfEditor) {
+			this.hide();
+		}
+	}
+
+	public showContentHover(range: Range, mode: HoverStartMode, source: HoverStartSource, focus: boolean, activatedByColorDecoratorClick: boolean = false): void {
+		this._activatedByDecoratorClick = activatedByColorDecoratorClick;
+
 		this._startShowingOrUpdateHover(new HoverRangeAnchor(0, range, undefined, undefined), mode, source, focus, null);
 	}
 
