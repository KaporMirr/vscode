--- conflicted
+++ resolved
@@ -28,11 +28,8 @@
 import { isString } from 'vs/base/common/types';
 import { CharCode } from 'vs/base/common/charCode';
 import { IExtensionManifest } from 'vs/platform/extensions/common/extensions';
-<<<<<<< HEAD
+import { isESM } from 'vs/base/common/amd';
 import { ICSSDevelopmentService } from 'vs/platform/environment/node/cssDevService';
-=======
-import { isESM } from 'vs/base/common/amd';
->>>>>>> 27f650ea
 
 const textMimeType: { [ext: string]: string | undefined } = {
 	'.html': 'text/html',
@@ -390,23 +387,15 @@
 			return void res.end('Not found');
 		}
 
-<<<<<<< HEAD
-		const webWorkerExtensionHostIframeScriptSHA = 'sha256-2Q+j4hfT09+1+imS46J2YlkCtHWQt0/BE79PXjJ0ZJ8=';
-=======
 		const webWorkerExtensionHostIframeScriptSHA = isESM ? 'sha256-2Q+j4hfT09+1+imS46J2YlkCtHWQt0/BE79PXjJ0ZJ8=' : 'sha256-V28GQnL3aYxbwgpV3yW1oJ+VKKe/PBSzWntNyH8zVXA=';
->>>>>>> 27f650ea
 
 		const cspDirectives = [
 			'default-src \'self\';',
 			'img-src \'self\' https: data: blob:;',
 			'media-src \'self\';',
-<<<<<<< HEAD
-			`script-src 'self' 'unsafe-eval' ${WORKBENCH_NLS_BASE_URL ?? ''} blob: 'nonce-1nline-m4p' ${this._getScriptCspHashes(data).join(' ')} '${webWorkerExtensionHostIframeScriptSHA}' 'sha256-/r7rqQ+yrxt57sxLuQ6AMYcy/lUpvAIzHjIJt/OeLWU=' ${useTestResolver ? '' : `http://${remoteAuthority}`};`, // the sha is the same as in src/vs/workbench/services/extensions/worker/webWorkerExtensionHostIframe.html
-=======
 			isESM ?
 				`script-src 'self' 'unsafe-eval' ${WORKBENCH_NLS_BASE_URL ?? ''} blob: 'nonce-1nline-m4p' ${this._getScriptCspHashes(data).join(' ')} '${webWorkerExtensionHostIframeScriptSHA}' 'sha256-/r7rqQ+yrxt57sxLuQ6AMYcy/lUpvAIzHjIJt/OeLWU=' ${useTestResolver ? '' : `http://${remoteAuthority}`};` : // the sha is the same as in src/vs/workbench/services/extensions/worker/webWorkerExtensionHostIframe.esm.html
 				`script-src 'self' 'unsafe-eval' ${WORKBENCH_NLS_BASE_URL ?? ''} ${this._getScriptCspHashes(data).join(' ')} '${webWorkerExtensionHostIframeScriptSHA}' ${useTestResolver ? '' : `http://${remoteAuthority}`};`, // the sha is the same as in src/vs/workbench/services/extensions/worker/webWorkerExtensionHostIframe.html
->>>>>>> 27f650ea
 			'child-src \'self\';',
 			`frame-src 'self' https://*.vscode-cdn.net data:;`,
 			'worker-src \'self\' data: blob:;',
