--- conflicted
+++ resolved
@@ -58,15 +58,6 @@
 	.concat(_.uniq(productionDependencies.map(d => d.name)))
 	.concat(baseModules);
 
-<<<<<<< HEAD
-const BUNDLED_FILE_HEADER = [
-	'/*!--------------------------------------------------------',
-	' * Copyright (C) Microsoft Corporation. All rights reserved.',
-	' *--------------------------------------------------------*/'
-].join('\n');
-
-=======
->>>>>>> 2a75183a
 const vscodeResources = [
 	'out-build/bootstrap.js',
 	'out-build/bootstrap-fork.js',
@@ -125,10 +116,6 @@
 		otherSources: [],
 		resources: vscodeResources,
 		loaderConfig: common.loaderConfig(nodeModules),
-<<<<<<< HEAD
-		header: BUNDLED_FILE_HEADER,
-=======
->>>>>>> 2a75183a
 		out: 'out-vscode-reh',
 		bundleInfo: undefined
 	})
@@ -143,46 +130,6 @@
 gulp.task(minifyVSCodeREHTask);
 
 // Web server
-<<<<<<< HEAD
-
-const webResources = [
-	...vscodeResources,
-	'out-build/vs/{base,platform,editor,workbench}/**/*.{svg,png,cur,html}',
-	'out-build/vs/base/browser/ui/octiconLabel/octicons/**',
-	'out-build/vs/workbench/contrib/welcome/walkThrough/**/*.md',
-	'out-build/vs/code/browser/workbench/**',
-	'out-build/vs/**/markdown.css'
-];
-
-const buildfile = require('../src/buildfile');
-
-const webEntryPoints = [
-	...entryPoints,
-	buildfile.workbenchWeb,
-	buildfile.serviceWorker,
-	buildfile.keyboardMaps,
-	buildfile.base
-];
-
-const optimizeVSCodeWebTask = task.define('optimize-vscode-web', task.series(
-	util.rimraf('out-vscode-web'),
-	common.optimizeTask({
-		src: 'out-build',
-		entryPoints: _.flatten(webEntryPoints),
-		otherSources: [],
-		resources: webResources,
-		loaderConfig: common.loaderConfig(nodeModules),
-		header: BUNDLED_FILE_HEADER,
-		out: 'out-vscode-web',
-		bundleInfo: undefined
-	})
-));
-
-const minifyVSCodeWebTask = task.define('minify-vscode-web', task.series(
-	optimizeVSCodeWebTask,
-	util.rimraf('out-vscode-web-min'),
-	common.minifyTask('out-vscode-web', baseUrl)
-=======
 
 const webResources = [
 	...vscodeResources,
@@ -220,7 +167,6 @@
 	optimizeVSCodeWebTask,
 	util.rimraf('out-vscode-reh-web-min'),
 	common.minifyTask('out-vscode-reh-web', baseUrl)
->>>>>>> 2a75183a
 ));
 gulp.task(minifyVSCodeWebTask);
 
@@ -315,11 +261,7 @@
 		};
 		const localWorkspaceExtensions = glob.sync('extensions/*/package.json')
 			.filter((extensionPath) => {
-<<<<<<< HEAD
-				if (type === 'web') {
-=======
 				if (type === 'reh-web') {
->>>>>>> 2a75183a
 					return true; // web: ship all extensions for now
 				}
 
@@ -333,17 +275,10 @@
 
 		const extensions = gulp.src(extensionPaths, { base: '.build', dot: true });
 		const extensionsCommonDependencies = gulp.src('.build/extensions/node_modules/**', { base: '.build', dot: true });
-<<<<<<< HEAD
 		const sources = es.merge(src, extensions, extensionsCommonDependencies)
 			.pipe(filter(['**', '!**/*.js.map'], { dot: true }));
 
 		let version = packageJson.version;
-		// @ts-ignore JSON checking: quality is optional
-=======
-		const sources = es.merge(src, extensions, extensionsCommonDependencies);
-
-		let version = packageJson.version;
->>>>>>> 2a75183a
 		const quality = product.quality;
 
 		if (quality && quality !== 'stable') {
@@ -379,11 +314,7 @@
 			node
 		);
 
-<<<<<<< HEAD
-		if (type === 'web') {
-=======
 		if (type === 'reh-web') {
->>>>>>> 2a75183a
 			all = es.merge(all,
 				gulp.src('resources/server/favicon.ico', { base: '.' })
 					.pipe(rename('resources/server/favicon.ico')));
@@ -465,11 +396,7 @@
 }
 
 BUILD_TARGETS.forEach(buildTarget => {
-<<<<<<< HEAD
-	['reh', 'web'].forEach(type => {
-=======
 	['reh', 'reh-web'].forEach(type => {
->>>>>>> 2a75183a
 		const dashed = (str) => (str ? `-${str}` : ``);
 		const platform = buildTarget.platform;
 		const arch = buildTarget.arch;
