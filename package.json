{
  "name": "code-oss-dev",
  "version": "1.83.0",
  "distro": "46e7bb69af9f06de037c3d7e8f61de4a679f9ef1",
  "author": {
    "name": "Microsoft Corporation"
  },
  "license": "MIT",
  "main": "./out/main",
  "private": true,
  "scripts": {
    "test": "echo Please run any of the test scripts from the scripts folder.",
    "test-browser": "npx playwright install && node test/unit/browser/index.js",
    "test-browser-no-install": "node test/unit/browser/index.js",
    "test-node": "mocha test/unit/node/index.js --delay --ui=tdd --timeout=5000 --exit",
    "preinstall": "node build/npm/preinstall.js",
    "postinstall": "node build/npm/postinstall.js",
    "compile": "node --max_old_space_size=4095 ./node_modules/gulp/bin/gulp.js compile",
    "watch": "npm-run-all -lp watch-client watch-extensions",
    "watchd": "deemon yarn watch",
    "watch-webd": "deemon yarn watch-web",
    "kill-watchd": "deemon --kill yarn watch",
    "kill-watch-webd": "deemon --kill yarn watch-web",
    "restart-watchd": "deemon --restart yarn watch",
    "restart-watch-webd": "deemon --restart yarn watch-web",
    "watch-client": "node --max_old_space_size=4095 ./node_modules/gulp/bin/gulp.js watch-client",
    "watch-clientd": "deemon yarn watch-client",
    "kill-watch-clientd": "deemon --kill yarn watch-client",
    "watch-extensions": "node --max_old_space_size=4095 ./node_modules/gulp/bin/gulp.js watch-extensions watch-extension-media",
    "watch-extensionsd": "deemon yarn watch-extensions",
    "kill-watch-extensionsd": "deemon --kill yarn watch-extensions",
    "precommit": "node build/hygiene.js",
    "gulp": "node --max_old_space_size=8192 ./node_modules/gulp/bin/gulp.js",
    "electron": "node build/lib/electron",
    "7z": "7z",
    "update-grammars": "node build/npm/update-all-grammars.mjs",
    "update-localization-extension": "node build/npm/update-localization-extension.js",
    "smoketest": "node build/lib/preLaunch.js && cd test/smoke && yarn compile && node test/index.js",
    "smoketest-no-compile": "cd test/smoke && node test/index.js",
    "download-builtin-extensions": "node build/lib/builtInExtensions.js",
    "download-builtin-extensions-cg": "node build/lib/builtInExtensionsCG.js",
    "monaco-compile-check": "tsc -p src/tsconfig.monaco.json --noEmit",
    "tsec-compile-check": "node node_modules/tsec/bin/tsec -p src/tsconfig.tsec.json",
    "vscode-dts-compile-check": "tsc -p src/tsconfig.vscode-dts.json && tsc -p src/tsconfig.vscode-proposed-dts.json",
    "valid-layers-check": "node build/lib/layersChecker.js",
    "update-distro": "node build/npm/update-distro.mjs",
    "web": "echo 'yarn web' is replaced by './scripts/code-server' or './scripts/code-web'",
    "compile-cli": "gulp compile-cli",
    "compile-web": "node --max_old_space_size=4095 ./node_modules/gulp/bin/gulp.js compile-web",
    "watch-web": "node --max_old_space_size=4095 ./node_modules/gulp/bin/gulp.js watch-web",
    "watch-cli": "node --max_old_space_size=4095 ./node_modules/gulp/bin/gulp.js watch-cli",
    "eslint": "node build/eslint",
    "stylelint": "node build/stylelint",
    "playwright-install": "node build/azure-pipelines/common/installPlaywright.js",
    "compile-build": "node --max_old_space_size=4095 ./node_modules/gulp/bin/gulp.js compile-build",
    "compile-extensions-build": "node --max_old_space_size=4095 ./node_modules/gulp/bin/gulp.js compile-extensions-build",
    "minify-vscode": "node --max_old_space_size=4095 ./node_modules/gulp/bin/gulp.js minify-vscode",
    "minify-vscode-reh": "node --max_old_space_size=4095 ./node_modules/gulp/bin/gulp.js minify-vscode-reh",
    "minify-vscode-reh-web": "node --max_old_space_size=4095 ./node_modules/gulp/bin/gulp.js minify-vscode-reh-web",
    "hygiene": "node --max_old_space_size=4095 ./node_modules/gulp/bin/gulp.js hygiene",
    "core-ci": "node --max_old_space_size=8095 ./node_modules/gulp/bin/gulp.js core-ci",
    "core-ci-pr": "node --max_old_space_size=4095 ./node_modules/gulp/bin/gulp.js core-ci-pr",
    "extensions-ci": "node --max_old_space_size=4095 ./node_modules/gulp/bin/gulp.js extensions-ci",
    "extensions-ci-pr": "node --max_old_space_size=4095 ./node_modules/gulp/bin/gulp.js extensions-ci-pr",
    "perf": "node scripts/code-perf.js"
  },
  "dependencies": {
    "@microsoft/1ds-core-js": "^3.2.13",
    "@microsoft/1ds-post-js": "^3.2.13",
    "@parcel/watcher": "2.1.0",
    "@vscode/iconv-lite-umd": "0.7.0",
    "@vscode/policy-watcher": "^1.1.4",
    "@vscode/proxy-agent": "^0.17.2",
    "@vscode/ripgrep": "^1.15.5",
    "@vscode/spdlog": "^0.13.11",
    "@vscode/sqlite3": "5.1.6-vscode",
    "@vscode/sudo-prompt": "9.3.1",
    "@vscode/vscode-languagedetection": "1.0.21",
    "@vscode/windows-mutex": "^0.4.4",
    "@vscode/windows-process-tree": "^0.5.0",
    "@vscode/windows-registry": "^1.1.0",
    "graceful-fs": "4.2.11",
    "http-proxy-agent": "^2.1.0",
    "https-proxy-agent": "^2.2.3",
    "jschardet": "3.0.0",
    "kerberos": "^2.0.1",
    "keytar": "7.9.0",
    "minimist": "^1.2.6",
    "native-is-elevated": "0.7.0",
    "native-keymap": "^3.3.4",
    "native-watchdog": "^1.4.1",
    "node-pty": "1.1.0-beta1",
    "tas-client-umd": "0.1.8",
    "v8-inspect-profiler": "^0.1.0",
    "vscode-oniguruma": "1.7.0",
    "vscode-regexpp": "^3.1.0",
    "vscode-textmate": "9.0.0",
    "xterm": "5.3.0-beta.61",
    "xterm-addon-canvas": "0.5.0-beta.22",
    "xterm-addon-image": "0.6.0-beta.14",
    "xterm-addon-search": "0.13.0-beta.20",
    "xterm-addon-serialize": "0.11.0-beta.20",
    "xterm-addon-unicode11": "0.6.0-beta.12",
    "xterm-addon-webgl": "0.16.0-beta.30",
    "xterm-headless": "5.3.0-beta.61",
    "yauzl": "^2.9.2",
    "yazl": "^2.4.3"
  },
  "devDependencies": {
    "@playwright/test": "^1.34.3",
    "@swc/cli": "0.1.62",
    "@swc/core": "1.3.62",
    "@types/cookie": "^0.3.3",
    "@types/cssnano": "^4.0.0",
    "@types/debug": "4.1.5",
    "@types/graceful-fs": "4.1.2",
    "@types/gulp-postcss": "^8.0.0",
    "@types/gulp-svgmin": "^1.2.1",
    "@types/http-proxy-agent": "^2.0.1",
    "@types/kerberos": "^1.1.2",
    "@types/keytar": "^4.4.0",
    "@types/minimist": "^1.2.1",
    "@types/mocha": "^9.1.1",
    "@types/node": "18.x",
    "@types/sinon": "^10.0.2",
    "@types/sinon-test": "^2.4.2",
    "@types/trusted-types": "^1.0.6",
    "@types/vscode-notebook-renderer": "^1.72.0",
    "@types/webpack": "^5.28.1",
    "@types/wicg-file-system-access": "^2020.9.6",
    "@types/windows-foreground-love": "^0.3.0",
    "@types/winreg": "^1.2.30",
    "@types/yauzl": "^2.9.1",
    "@types/yazl": "^2.4.2",
    "@typescript-eslint/eslint-plugin": "^5.57.0",
    "@typescript-eslint/experimental-utils": "^5.57.0",
    "@typescript-eslint/parser": "^5.57.0",
    "@vscode/gulp-electron": "^1.36.0",
    "@vscode/l10n-dev": "0.0.21",
    "@vscode/telemetry-extractor": "^1.9.9",
    "@vscode/test-web": "^0.0.41",
    "@vscode/vscode-perf": "^0.0.14",
    "ansi-colors": "^3.2.3",
    "asar": "^3.0.3",
    "chromium-pickle-js": "^0.2.0",
    "cookie": "^0.4.0",
    "copy-webpack-plugin": "^11.0.0",
    "cson-parser": "^1.3.3",
    "css-loader": "^6.7.3",
    "cssnano": "^4.1.11",
    "debounce": "^1.0.0",
    "deemon": "^1.8.0",
<<<<<<< HEAD
    "electron": "22.3.14",
    "esbuild": "0.17.5",
=======
    "electron": "25.8.0",
>>>>>>> 5e0bc193
    "eslint": "8.36.0",
    "eslint-plugin-header": "3.1.1",
    "eslint-plugin-jsdoc": "^46.5.0",
    "eslint-plugin-local": "^1.0.0",
    "event-stream": "3.3.4",
    "fancy-log": "^1.3.3",
    "fast-plist": "0.1.3",
    "file-loader": "^6.2.0",
    "glob": "^5.0.13",
    "gulp": "^4.0.0",
    "gulp-azure-storage": "^0.12.1",
    "gulp-bom": "^3.0.0",
    "gulp-buffer": "0.0.2",
    "gulp-concat": "^2.6.1",
    "gulp-eslint": "^5.0.0",
    "gulp-filter": "^5.1.0",
    "gulp-flatmap": "^1.0.2",
    "gulp-gunzip": "^1.0.0",
    "gulp-gzip": "^1.4.2",
    "gulp-json-editor": "^2.5.0",
    "gulp-plumber": "^1.2.0",
    "gulp-postcss": "^9.0.0",
    "gulp-rename": "^1.2.0",
    "gulp-replace": "^0.5.4",
    "gulp-sourcemaps": "^3.0.0",
    "gulp-svgmin": "^4.1.0",
    "gulp-untar": "^0.0.7",
    "husky": "^0.13.1",
    "innosetup": "6.0.5",
    "is": "^3.1.0",
    "istanbul-lib-coverage": "^3.2.0",
    "istanbul-lib-instrument": "^5.2.0",
    "istanbul-lib-report": "^3.0.0",
    "istanbul-lib-source-maps": "^4.0.1",
    "istanbul-reports": "^3.1.5",
    "lazy.js": "^0.4.2",
    "merge-options": "^1.0.1",
    "mime": "^1.4.1",
    "minimatch": "^3.0.4",
    "minimist": "^1.2.6",
    "mkdirp": "^1.0.4",
    "mocha": "^9.2.2",
    "mocha-junit-reporter": "^2.0.0",
    "mocha-multi-reporters": "^1.5.1",
    "npm-run-all": "^4.1.5",
    "opn": "^6.0.0",
    "optimist": "0.3.5",
    "p-all": "^1.0.0",
    "path-browserify": "^1.0.1",
    "pump": "^1.0.1",
    "queue": "3.0.6",
    "rcedit": "^1.1.0",
    "rimraf": "^2.2.8",
    "sinon": "^12.0.1",
    "sinon-test": "^3.1.3",
    "source-map": "0.6.1",
    "source-map-support": "^0.3.2",
    "style-loader": "^3.3.2",
    "ts-loader": "^9.4.2",
    "ts-node": "^10.9.1",
    "tsec": "0.2.7",
    "typescript": "^5.3.0-dev.20230824",
    "typescript-formatter": "7.1.0",
    "underscore": "^1.12.1",
    "util": "^0.12.4",
    "vscode-nls-dev": "^3.3.1",
    "webpack": "^5.77.0",
    "webpack-cli": "^5.0.1",
    "webpack-stream": "^7.0.0",
    "xml2js": "^0.5.0",
    "yaserver": "^0.2.0"
  },
  "repository": {
    "type": "git",
    "url": "https://github.com/microsoft/vscode.git"
  },
  "bugs": {
    "url": "https://github.com/microsoft/vscode/issues"
  },
  "optionalDependencies": {
    "windows-foreground-love": "0.5.0"
  }
}<|MERGE_RESOLUTION|>--- conflicted
+++ resolved
@@ -150,12 +150,8 @@
     "cssnano": "^4.1.11",
     "debounce": "^1.0.0",
     "deemon": "^1.8.0",
-<<<<<<< HEAD
-    "electron": "22.3.14",
+    "electron": "25.8.0",
     "esbuild": "0.17.5",
-=======
-    "electron": "25.8.0",
->>>>>>> 5e0bc193
     "eslint": "8.36.0",
     "eslint-plugin-header": "3.1.1",
     "eslint-plugin-jsdoc": "^46.5.0",
